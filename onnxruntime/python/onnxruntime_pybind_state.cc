// Copyright (c) Microsoft Corporation. All rights reserved.
// Licensed under the MIT License.

#include "python/onnxruntime_pybind_exceptions.h"
#include "python/onnxruntime_pybind_mlvalue.h"
#include "python/onnxruntime_pybind_state_common.h"

#define NPY_NO_DEPRECATED_API NPY_1_7_API_VERSION
#define PY_ARRAY_UNIQUE_SYMBOL onnxruntime_python_ARRAY_API
#include <numpy/arrayobject.h>

#include "core/common/logging/logging.h"
#include "core/common/logging/severity.h"
#include "core/framework/bfc_arena.h"
#include "core/framework/data_transfer_utils.h"
#include "core/framework/data_types_internal.h"
#include "core/framework/kernel_registry.h"
#include "core/framework/random_seed.h"
#include "core/framework/tensorprotoutils.h"
#include "core/framework/TensorSeq.h"
#include "core/graph/graph_viewer.h"
#include "core/session/IOBinding.h"
#include "core/session/abi_session_options_impl.h"
#include "core/platform/env.h"

struct OrtStatus {
  OrtErrorCode code;
  char msg[1];  // a null-terminated string
};

#if defined(USE_CUDA) || defined(USE_HIP)
#define BACKEND_PROC "GPU"
#else
#define BACKEND_PROC "CPU"
#endif

#if _OPENMP
#define BACKEND_OPENMP "-OPENMP"
#else
#define BACKEND_OPENMP ""
#endif

#if USE_DNNL
#define BACKEND_DNNL "-DNNL"
#else
#define BACKEND_DNNL ""
#endif

#if USE_MKLML
#define BACKEND_MKLML "-MKL-ML"
#else
#define BACKEND_MKLML ""
#endif

#if USE_NGRAPH
#define BACKEND_NGRAPH "-NGRAPH"
#include "core/providers/ngraph/ngraph_execution_provider.h"
#else
#define BACKEND_NGRAPH ""
#endif

#if USE_MIGRAPHX
#define BACKEND_MIGRAPHX "-MIGRAPHX"
#else
#define BACKEND_MIGRAPHX ""
#endif

#ifdef USE_OPENVINO
#if OPENVINO_CONFIG_CPU_FP32
#define BACKEND_OPENVINO "-OPENVINO_CPU_FP32"

#elif OPENVINO_CONFIG_GPU_FP32
#define BACKEND_OPENVINO "-OPENVINO_GPU_FP32"

#elif OPENVINO_CONFIG_GPU_FP16
#define BACKEND_OPENVINO "-OPENVINO_GPU_FP16"

#elif OPENVINO_CONFIG_MYRIAD
#define BACKEND_OPENVINO "-OPENVINO_MYRIAD"

#elif OPENVINO_CONFIG_VAD_M
#define BACKEND_OPENVINO "-OPENVINO_VAD_M"

#elif OPENVINO_CONFIG_VAD_F
#define BACKEND_OPENVINO "-OPENVINO_VAD_F"
#endif
#else
#define BACKEND_OPENVINO ""
#endif

#ifdef USE_NUPHAR
#define BACKEND_NUPHAR "-NUPHAR"
#else
#define BACKEND_NUPHAR ""
#endif

#if USE_VITISAI
#define BACKEND_VITISAI "-VITISAI"
#include "core/providers/vitisai/vitisai_execution_provider.h"
#else
#define BACKEND_VITISAI ""
#endif

#if USE_OPENBLAS
#define BACKEND_OPENBLAS "-OPENBLAS"
#else
#define BACKEND_OPENBLAS ""
#endif

#if USE_ACL
#define BACKEND_ACL "-ACL"
#else
#define BACKEND_ACL ""
#endif

#if USE_ARMNN
#define BACKEND_ARMNN "-ARMNN"
#else
#define BACKEND_ARMNN ""
#endif

#define BACKEND_DEVICE BACKEND_PROC BACKEND_DNNL BACKEND_MKLML BACKEND_NGRAPH BACKEND_OPENVINO BACKEND_NUPHAR BACKEND_OPENBLAS BACKEND_MIGRAPHX BACKEND_ACL BACKEND_ARMNN
#include "core/session/onnxruntime_cxx_api.h"
#include "core/providers/providers.h"
#include "core/providers/cpu/cpu_execution_provider.h"
#include "core/providers/cpu/cpu_provider_factory.h"

#if defined(USE_CUDA) || defined(USE_HIP)
#ifdef USE_CUDA
#include "core/providers/cuda/cuda_provider_factory.h"
#include "core/providers/cuda/shared_inc/cuda_call.h"
#include "core/providers/cuda/cuda_provider_options.h"
#elif USE_HIP
#include "core/providers/hip/hip_provider_factory.h"
#endif
OrtDevice::DeviceId cuda_device_id = 0;
size_t cuda_mem_limit = std::numeric_limits<size_t>::max();
onnxruntime::ArenaExtendStrategy arena_extend_strategy = onnxruntime::ArenaExtendStrategy::kNextPowerOfTwo;
#endif
#ifdef USE_TENSORRT
#include "core/providers/tensorrt/tensorrt_provider_factory.h"
#endif
#ifdef USE_MIGRAPHX
#include "core/providers/migraphx/migraphx_provider_factory.h"
#endif
#ifdef USE_NGRAPH
#include "core/providers/ngraph/ngraph_provider_factory.h"
#endif
#ifdef USE_OPENVINO
#include "core/providers/openvino/openvino_provider_factory.h"
std::string openvino_device;
#endif
#ifdef USE_NUPHAR
#include "core/providers/nuphar/nuphar_provider_factory.h"
std::string nuphar_settings;
#endif
#ifdef USE_VITISAI
#include "core/providers/vitisai/vitisai_provider_factory.h"
#endif
#ifdef USE_ACL
#include "core/providers/acl/acl_provider_factory.h"
#endif
#ifdef USE_ARMNN
#include "core/providers/armnn/armnn_provider_factory.h"
#endif

#define PYBIND_UNREFERENCED_PARAMETER(parameter) ((void)(parameter))

namespace onnxruntime {
std::shared_ptr<IExecutionProviderFactory> CreateExecutionProviderFactory_CPU(int use_arena);
std::shared_ptr<IExecutionProviderFactory> CreateExecutionProviderFactory_CUDA(OrtDevice::DeviceId device_id,
                                                                               size_t cuda_mem_limit,
                                                                               onnxruntime::ArenaExtendStrategy arena_extend_strategy);
std::shared_ptr<IExecutionProviderFactory> CreateExecutionProviderFactory_HIP(OrtDevice::DeviceId device_id,
                                                                               size_t cuda_mem_limit,
                                                                               onnxruntime::ArenaExtendStrategy arena_extend_strategy);
std::shared_ptr<IExecutionProviderFactory> CreateExecutionProviderFactory_Tensorrt(int device_id);
std::shared_ptr<IExecutionProviderFactory> CreateExecutionProviderFactory_MIGraphX(int device_id);
std::shared_ptr<IExecutionProviderFactory> CreateExecutionProviderFactory_Dnnl(int use_arena);
std::shared_ptr<IExecutionProviderFactory> CreateExecutionProviderFactory_NGraph(const char* ng_backend_type);
std::shared_ptr<IExecutionProviderFactory> CreateExecutionProviderFactory_OpenVINO(const char* device);
std::shared_ptr<IExecutionProviderFactory> CreateExecutionProviderFactory_Nuphar(bool, const char*);
std::shared_ptr<IExecutionProviderFactory> CreateExecutionProviderFactory_VITISAI(const char* backend_type, int device_id);
std::shared_ptr<IExecutionProviderFactory> CreateExecutionProviderFactory_ACL(int use_arena);
std::shared_ptr<IExecutionProviderFactory> CreateExecutionProviderFactory_ArmNN(int use_arena);
}  // namespace onnxruntime

#if defined(_MSC_VER)
#pragma warning(disable : 4267 4996 4503 4003)
#endif  // _MSC_VER

#include <iterator>

#if defined(_MSC_VER)
#pragma warning(disable : 4267 4996 4503 4003)
#endif  // _MSC_VER

namespace onnxruntime {
namespace python {

namespace py = pybind11;
using namespace onnxruntime;
using namespace onnxruntime::logging;

#if !defined(ORT_MINIMAL_BUILD)
// Custom op section starts
static Env& platform_env = Env::Default();

CustomOpLibrary::CustomOpLibrary(const char* library_path, OrtSessionOptions& ort_so) {
  {
    OrtPybindThrowIfError(platform_env.LoadDynamicLibrary(library_path, &library_handle_));

    OrtStatus*(ORT_API_CALL * RegisterCustomOps)(OrtSessionOptions * options, const OrtApiBase* api);

    OrtPybindThrowIfError(platform_env.GetSymbolFromLibrary(library_handle_, "RegisterCustomOps", (void**)&RegisterCustomOps));

    auto* status_raw = RegisterCustomOps(&ort_so, OrtGetApiBase());
    // Manage the raw Status pointer using a smart pointer
    auto status = std::unique_ptr<OrtStatus>(status_raw);

    // A non-nullptr indicates status indicates some error
    if (status) {
      // TODO: How to handle unload failure ?
      // Currently we ignore the returned status assuming it is successful
      platform_env.UnloadDynamicLibrary(library_handle_);

      // Construct error message string
      std::string error_string = status->msg;

      // Throw
      throw std::runtime_error(error_string);
    }

    library_path_ = std::string(library_path);
  }
}

// Unload the library when the destructor is triggered
CustomOpLibrary::~CustomOpLibrary() {
  UnloadLibrary();
}

// Logic to unload the library
void CustomOpLibrary::UnloadLibrary() {
  auto status = platform_env.UnloadDynamicLibrary(library_handle_);

  if (!status.IsOK()) {
    const logging::Logger& default_logger = logging::LoggingManager::DefaultLogger();
    LOGS(default_logger, WARNING) << "Unable to unload the custom op shared library: " << library_path_;
  }
}

// Custom op section ends
#endif  // !defined(ORT_MINIMAL_BUILD)

template <typename T>
void AddNonTensor(const OrtValue& val, std::vector<py::object>& pyobjs, const DataTransferManager* /*data_transfer_manager*/) {
  pyobjs.push_back(py::cast(val.Get<T>()));
}

void GetPyObjFromTensor(const Tensor& rtensor, py::object& obj, const DataTransferManager* data_transfer_manager) {
  std::vector<npy_intp> npy_dims;
  const TensorShape& shape = rtensor.Shape();

  for (size_t n = 0; n < shape.NumDimensions(); ++n) {
    npy_dims.push_back(shape[n]);
  }

  MLDataType dtype = rtensor.DataType();
  const int numpy_type = OnnxRuntimeTensorToNumpyType(dtype);
  obj = py::reinterpret_steal<py::object>(PyArray_SimpleNew(
      shape.NumDimensions(), npy_dims.data(), numpy_type));

  void* outPtr = static_cast<void*>(
      PyArray_DATA(reinterpret_cast<PyArrayObject*>(obj.ptr())));

  if (numpy_type != NPY_OBJECT) {
    //if it is not cpu tensor, need to copy to host
    if (rtensor.Location().device.Type() != OrtDevice::CPU) {
      if (!data_transfer_manager)
        throw std::runtime_error("GetPyObjFromTensor: data transfer manager is needed to convert non-CPU tensor to numpy array");
      static const OrtMemoryInfo cpu_alloc_info{onnxruntime::CPU, OrtDeviceAllocator};
      std::vector<char> tensor_data_buffer{};
      tensor_data_buffer.resize(rtensor.SizeInBytes());
      ORT_THROW_IF_ERROR(CopyTensorDataToByteSpan(
          *data_transfer_manager, rtensor, cpu_alloc_info, gsl::make_span(tensor_data_buffer)));
      memcpy(outPtr, tensor_data_buffer.data(), dtype->Size() * shape.Size());
    } else
      memcpy(outPtr, rtensor.DataRaw(dtype), dtype->Size() * shape.Size());
  } else {
    // Handle string type.
    py::object* outObj = static_cast<py::object*>(outPtr);
    const std::string* src = rtensor.template Data<std::string>();
    for (int i = 0; i < rtensor.Shape().Size(); i++, src++) {
      outObj[i] = py::cast(*src);
    }
  }
}

static const char* GetDeviceName(const OrtDevice& device) {
  switch (device.Type()) {
    case OrtDevice::CPU:
      return CPU;
    case OrtDevice::GPU:
      return CUDA;
    case OrtDevice::FPGA:
      return "FPGA";
    default:
      ORT_THROW("Unknown device type: ", device.Type());
  }
}

template <>
void AddNonTensor<TensorSeq>(const OrtValue& val, std::vector<py::object>& pyobjs, const DataTransferManager* data_transfer_manager) {
  const auto& seq_tensors = val.Get<TensorSeq>();
  py::list py_list;
  for (const auto& rtensor : seq_tensors) {
    py::object obj;
    GetPyObjFromTensor(rtensor, obj, data_transfer_manager);
    py_list.append(obj);
  }
  pyobjs.push_back(py_list);
}

void AddNonTensorAsPyObj(const OrtValue& val, std::vector<py::object>& pyobjs, const DataTransferManager* data_transfer_manager) {
  // Should be in sync with core/framework/datatypes.h
  auto val_type = val.Type();
  if (val_type->IsTensorSequenceType()) {
    AddNonTensor<TensorSeq>(val, pyobjs, data_transfer_manager);
  } else {
#if !defined(DISABLE_ML_OPS)
    utils::ContainerChecker c_checker(val_type);
    if (c_checker.IsMap()) {
      if (c_checker.IsMapOf<std::string, std::string>()) {
        AddNonTensor<MapStringToString>(val, pyobjs, data_transfer_manager);
      } else if (c_checker.IsMapOf<std::string, int64_t>()) {
        AddNonTensor<MapStringToInt64>(val, pyobjs, data_transfer_manager);
      } else if (c_checker.IsMapOf<std::string, float>()) {
        AddNonTensor<MapStringToFloat>(val, pyobjs, data_transfer_manager);
      } else if (c_checker.IsMapOf<std::string, double>()) {
        AddNonTensor<MapStringToDouble>(val, pyobjs, data_transfer_manager);
      } else if (c_checker.IsMapOf<int64_t, std::string>()) {
        AddNonTensor<MapInt64ToString>(val, pyobjs, data_transfer_manager);
      } else if (c_checker.IsMapOf<int64_t, int64_t>()) {
        AddNonTensor<MapInt64ToInt64>(val, pyobjs, data_transfer_manager);
      } else if (c_checker.IsMapOf<int64_t, float>()) {
        AddNonTensor<MapInt64ToFloat>(val, pyobjs, data_transfer_manager);
      } else if (c_checker.IsMapOf<int64_t, double>()) {
        AddNonTensor<MapInt64ToDouble>(val, pyobjs, data_transfer_manager);
      }

    } else {
      if (c_checker.IsSequenceOf<std::map<std::string, float>>()) {
        AddNonTensor<VectorMapStringToFloat>(val, pyobjs, data_transfer_manager);
      } else if (c_checker.IsSequenceOf<std::map<int64_t, float>>()) {
        AddNonTensor<VectorMapInt64ToFloat>(val, pyobjs, data_transfer_manager);
      } else {
        throw std::runtime_error("Output is a non-tensor type which is not supported.");
      }
    }
#else
    throw std::runtime_error("Map type is not supported in this build.");
#endif
  }
}

void AddTensorAsPyObj(const OrtValue& val, std::vector<py::object>& pyobjs, const DataTransferManager* data_transfer_manager) {
  const Tensor& rtensor = val.Get<Tensor>();
  py::object obj;
  GetPyObjFromTensor(rtensor, obj, data_transfer_manager);
  pyobjs.push_back(obj);
}

inline void RegisterExecutionProvider(InferenceSession* sess, onnxruntime::IExecutionProviderFactory& f) {
  auto p = f.CreateProvider();
  OrtPybindThrowIfError(sess->RegisterExecutionProvider(std::move(p)));
}

// ordered by default priority from highest to lowest. kCpuExecutionProvider should always be last.
const std::vector<std::string>& GetAllProviders() {
  static std::vector<std::string> all_providers = {kTensorrtExecutionProvider, kCudaExecutionProvider,
                                                   kMIGraphXExecutionProvider, kHipExecutionProvider,
                                                   kNGraphExecutionProvider, kOpenVINOExecutionProvider, kDnnlExecutionProvider,
                                                   kNupharExecutionProvider, kVitisAIExecutionProvider, kArmNNExecutionProvider,
                                                   kAclExecutionProvider, kCpuExecutionProvider};
  return all_providers;
}

const std::vector<std::string>& GetAvailableProviders() {
  auto InitializeProviders = []() {
    std::vector<std::string> available_providers(std::begin(providers_available), std::end(providers_available));
    return available_providers;
  };
  static std::vector<std::string> available_providers = InitializeProviders();
  return available_providers;
}

#ifdef USE_CUDA

/*
 * Validate a string that is positive integer or zero.
 *
 * (-1234, 43.21, +43.21 ... are not valid,
 *  1234, +4321, 12 ... are valid)
 */
bool IsPositiveInteger(const std::string& s) {
  if (s.length() == 0) {
    return false;
  }

  for (size_t i = 0; i < s.length(); i++) {
    if (i == 0 && s[i] == '+' && s.length() > 1) {
      continue;
    }

    if (!isdigit(s[i])) {
      return false;
    }
  }

  return true;
}

bool IsCudaDeviceIdValid(InferenceSession* sess, int id) {
  int num_devices = 0;
  CUDA_CALL_THROW(cudaGetDeviceCount(&num_devices));

  if (0 == num_devices) {
    LOGS(*(sess->GetLogger()), WARNING) << "your system does not have a CUDA capable device.";
    return false;
  }

  if (id < 0 || id >= num_devices) {
    LOGS(*(sess->GetLogger()), WARNING) << "cuda_device=" << id << " is invalid, must choose device ID between 0 and " << num_devices - 1;
    return false;
  }

  return true;
}

void UpdateCudaProviderOptions(InferenceSession* sess, onnxruntime::CudaProviderOptions& options,
                               std::unordered_map<std::string, std::string> options_map) {
  std::unordered_map<std::string, std::string>::iterator it;

  it = options_map.find("device_id");
  if (it != options_map.end()) {
    OrtDevice::DeviceId device_id;
    try {
      int id = std::stoi(it->second);
      device_id = static_cast<int8_t>(id);
    } catch (...) {
      throw std::runtime_error("Please provide device id with integer.");
    }

    if (!IsCudaDeviceIdValid(sess, device_id)) {
      throw std::runtime_error("Please provide available device id.");
    }
    options.device_id = device_id;
    LOGS(*(sess->GetLogger()), INFO) << "cuda device id is set to " << device_id;
  }

  it = options_map.find("cuda_mem_limit");
  if (it != options_map.end()) {
    // The reason to check whether the string is positive integer upfront is that
    // when calling stoull(), if the minus sign was part of the input sequence,
    // the numeric value calculated from the sequence of digits is negated.
    // In other words, it will cause wraparound.
    // So, we rule out negative integer string beforehand.
    if (!IsPositiveInteger(it->second)) {
      throw std::runtime_error("Please provide cuda memory limitation size with positive integer.");
    }

    size_t size;
    try {
#if (defined(__amd64__) || defined(_M_AMD64) || defined(__aarch64__))
      size = std::stoull(it->second, nullptr, 0);
#else
      size = std::stoul(it->second, nullptr, 0);
#endif
    } catch (...) {
      throw std::runtime_error("Please provide cuda memory limitation size with positive integer and within range.");
    }

    options.cuda_mem_limit = size;
    LOGS(*(sess->GetLogger()), INFO) << "cuda memory limitation is set to " << size;
  }

  it = options_map.find("arena_extend_strategy");
  if (it != options_map.end()) {
    onnxruntime::ArenaExtendStrategy strategy;

    if (it->second.compare("kNextPowerOfTwo") == 0) {
      strategy = onnxruntime::ArenaExtendStrategy::kNextPowerOfTwo;
    } else if (it->second.compare("kSameAsRequested") == 0) {
      strategy = onnxruntime::ArenaExtendStrategy::kSameAsRequested;
    } else {
      throw std::runtime_error("Please provide proper cuda arena extend strategy.");
    }

    options.arena_extend_strategy = strategy;
    LOGS(*(sess->GetLogger()), INFO) << "cuda arean extend strategy is set to " << it->second;
  }
}
#endif

<<<<<<< HEAD
void RegisterExecutionProviders(InferenceSession* sess, const std::vector<std::string>& provider_types) {
  for (const std::string& type : provider_types) {
    if (type == kCpuExecutionProvider) {
      RegisterExecutionProvider(sess, *onnxruntime::CreateExecutionProviderFactory_CPU(sess->GetSessionOptions().enable_cpu_mem_arena));
    } else if (type == kTensorrtExecutionProvider) {
#ifdef USE_TENSORRT
      RegisterExecutionProvider(sess, *onnxruntime::CreateExecutionProviderFactory_Tensorrt(0));
#endif
    } else if (type == kMIGraphXExecutionProvider) {
#ifdef USE_MIGRAPHX
      RegisterExecutionProvider(sess, *onnxruntime::CreateExecutionProviderFactory_MIGraphX(0));
#endif
    } else if (type == kCudaExecutionProvider) {
#ifdef USE_CUDA
      RegisterExecutionProvider(sess, *onnxruntime::CreateExecutionProviderFactory_CUDA(cuda_device_id, cuda_mem_limit, arena_extend_strategy));
#endif
    } else if (type == kHipExecutionProvider) {
#ifdef USE_HIP
      RegisterExecutionProvider(sess, *onnxruntime::CreateExecutionProviderFactory_HIP(cuda_device_id, cuda_mem_limit, arena_extend_strategy));
#endif
    } else if (type == kDnnlExecutionProvider) {
#ifdef USE_DNNL
      RegisterExecutionProvider(sess, *onnxruntime::CreateExecutionProviderFactory_Dnnl(sess->GetSessionOptions().enable_cpu_mem_arena));
#endif
    } else if (type == kNGraphExecutionProvider) {
#if USE_NGRAPH
      RegisterExecutionProvider(sess, *onnxruntime::CreateExecutionProviderFactory_NGraph("CPU"));
#endif
    } else if (type == kOpenVINOExecutionProvider) {
#ifdef USE_OPENVINO
      RegisterExecutionProvider(sess, *onnxruntime::CreateExecutionProviderFactory_OpenVINO(openvino_device.c_str()));
      openvino_device.clear();
#endif
    } else if (type == kNupharExecutionProvider) {
#if USE_NUPHAR
      RegisterExecutionProvider(sess, *onnxruntime::CreateExecutionProviderFactory_Nuphar(true, nuphar_settings.c_str()));
      nuphar_settings.clear();  // clear nuphar_settings after use to avoid it being accidentally passed on to next session
#endif
    } else if (type == kVitisAIExecutionProvider) {
#if USE_VITISAI
      RegisterExecutionProvider(sess, *onnxruntime::CreateExecutionProviderFactory_VITISAI("dpuv1", 0));
#endif
    } else if (type == kAclExecutionProvider) {
#ifdef USE_ACL
      RegisterExecutionProvider(sess, *onnxruntime::CreateExecutionProviderFactory_ACL(sess->GetSessionOptions().enable_cpu_mem_arena));
#endif
    } else if (type == kArmNNExecutionProvider) {
#ifdef USE_ARMNN
      RegisterExecutionProvider(sess, *onnxruntime::CreateExecutionProviderFactory_ArmNN(sess->GetSessionOptions().enable_cpu_mem_arena));
#endif
    } else {
      // unknown provider
      throw std::runtime_error("Unknown Provider Type: " + type);
    }
  }
}

=======
>>>>>>> ce5181c2
/*
 * Register execution provider with options.
 *
 * (note: currently only cuda EP supports this feature and rest of EPs use default options)
 */
void RegisterExecutionProviders(InferenceSession* sess, const std::vector<std::string>& provider_types,
                                ProviderOptionsMap& provider_options_map) {
  PYBIND_UNREFERENCED_PARAMETER(provider_options_map);

  for (const std::string& type : provider_types) {
    if (type == kCpuExecutionProvider) {
      RegisterExecutionProvider(sess, *onnxruntime::CreateExecutionProviderFactory_CPU(
                                          sess->GetSessionOptions().enable_cpu_mem_arena));
    } else if (type == kTensorrtExecutionProvider) {
#ifdef USE_TENSORRT
      RegisterExecutionProvider(sess, *onnxruntime::CreateExecutionProviderFactory_Tensorrt(0));
#endif
    } else if (type == kMIGraphXExecutionProvider) {
#ifdef USE_MIGRAPHX
      RegisterExecutionProvider(sess, *onnxruntime::CreateExecutionProviderFactory_MIGraphX(0));
#endif
    } else if (type == kCudaExecutionProvider) {
#ifdef USE_CUDA

      auto it = provider_options_map.find(type);
      if (it != provider_options_map.end()) {
        onnxruntime::CudaProviderOptions cuda_provider_options;
        UpdateCudaProviderOptions(sess, cuda_provider_options, it->second);

        RegisterExecutionProvider(
            sess, *onnxruntime::CreateExecutionProviderFactory_CUDA(cuda_provider_options.device_id,
                                                                    cuda_provider_options.cuda_mem_limit,
                                                                    cuda_provider_options.arena_extend_strategy));
      } else {
        RegisterExecutionProvider(
            sess, *onnxruntime::CreateExecutionProviderFactory_CUDA(cuda_device_id,
                                                                    cuda_mem_limit,
                                                                    arena_extend_strategy));
      }
#endif
    } else if (type == kHipExecutionProvider) {
#ifdef USE_HIP

      // auto it = provider_options_map.find(type);
      // if (it != provider_options_map.end()) {
      //   onnxruntime::CudaProviderOptions cuda_provider_options;
      //   UpdateCudaProviderOptions(sess, cuda_provider_options, it->second);

      //   RegisterExecutionProvider(
      //       sess, *onnxruntime::CreateExecutionProviderFactory_CUDA(cuda_provider_options.device_id,
      //                                                               cuda_provider_options.cuda_mem_limit,
      //                                                               cuda_provider_options.arena_extend_strategy));
      // } else {
        RegisterExecutionProvider(
            sess, *onnxruntime::CreateExecutionProviderFactory_HIP(cuda_device_id,
                                                                    cuda_mem_limit,
                                                                    arena_extend_strategy));
      // }
#endif
    } else if (type == kDnnlExecutionProvider) {
#ifdef USE_DNNL
      RegisterExecutionProvider(
          sess, *onnxruntime::CreateExecutionProviderFactory_Dnnl(sess->GetSessionOptions().enable_cpu_mem_arena));
#endif
    } else if (type == kNGraphExecutionProvider) {
#if USE_NGRAPH
      RegisterExecutionProvider(sess, *onnxruntime::CreateExecutionProviderFactory_NGraph("CPU"));
#endif
    } else if (type == kOpenVINOExecutionProvider) {
#ifdef USE_OPENVINO
      RegisterExecutionProvider(sess, *onnxruntime::CreateExecutionProviderFactory_OpenVINO(openvino_device.c_str()));
      openvino_device.clear();
#endif
    } else if (type == kNupharExecutionProvider) {
#if USE_NUPHAR
      RegisterExecutionProvider(
          sess, *onnxruntime::CreateExecutionProviderFactory_Nuphar(true, nuphar_settings.c_str()));

      // clear nuphar_settings after use to avoid it being accidentally passed on to next session
      nuphar_settings.clear();
#endif
    } else if (type == kVitisAIExecutionProvider) {
#if USE_VITISAI
      RegisterExecutionProvider(sess, *onnxruntime::CreateExecutionProviderFactory_VITISAI("dpuv1", 0));
#endif
    } else if (type == kAclExecutionProvider) {
#ifdef USE_ACL
      RegisterExecutionProvider(
          sess, *onnxruntime::CreateExecutionProviderFactory_ACL(sess->GetSessionOptions().enable_cpu_mem_arena));
#endif
    } else if (type == kArmNNExecutionProvider) {
#ifdef USE_ARMNN
      RegisterExecutionProvider(
          sess, *onnxruntime::CreateExecutionProviderFactory_ArmNN(sess->GetSessionOptions().enable_cpu_mem_arena));
#endif
    } else {
      // unknown provider
      throw std::runtime_error("Unknown Provider Type: " + type);
    }
  }
}

/**
 * Generate a map for mapping execution provider to excution provider options.
 *
 * @param providers vector of excution providers. [ep1, ep2, ...]
 * @param provider_options_vector vector of excution provider options. [option1, option2 ...]
 * @param provider_options_map an unordered map for mapping excution provider to excution provider options. 
 *        {'ep1' -> option1, 'ep2' -> option2 ...}
 *
 */
void GenerateProviderOptionsMap(const std::vector<std::string>& providers,
                                const ProviderOptionsVector& provider_options_vector,
                                ProviderOptionsMap& provider_options_map) {
  if (provider_options_vector.empty() || providers.empty()) {
    return;
  }

  std::size_t j = 0;  // index for provider_options_vector

  for (const std::string& type : providers) {
    if (j < provider_options_vector.size() && !provider_options_vector[j].empty()) {
      provider_options_map[type] = provider_options_vector[j];
    }

    j += 1;
  }
}

#if !defined(ORT_MINIMAL_BUILD)
void RegisterCustomOpDomainsAndLibraries(PyInferenceSession* sess, const PySessionOptions& so) {
  if (!so.custom_op_domains_.empty()) {
    // Register all custom op domains that will be needed for the session
    std::vector<OrtCustomOpDomain*> custom_op_domains;
    custom_op_domains.reserve(so.custom_op_domains_.size());
    for (size_t i = 0; i < so.custom_op_domains_.size(); ++i) {
      custom_op_domains.emplace_back(so.custom_op_domains_[i]);
    }
    OrtPybindThrowIfError(sess->GetSessionHandle()->AddCustomOpDomains(custom_op_domains));

    // Register all custom op libraries that will be needed for the session
    sess->AddCustomOpLibraries(so.custom_op_libraries_);
  }
}
#endif

void InitializeSession(InferenceSession* sess, const std::vector<std::string>& provider_types,
                       const ProviderOptionsVector& provider_options) {
  ProviderOptionsMap provider_options_map;
  GenerateProviderOptionsMap(provider_types, provider_options, provider_options_map);

  if (provider_types.empty()) {
    // use default registration priority.
    RegisterExecutionProviders(sess, GetAllProviders(), provider_options_map);
  } else {
    RegisterExecutionProviders(sess, provider_types, provider_options_map);
  }
  OrtPybindThrowIfError(sess->Initialize());
}

void addGlobalMethods(py::module& m, const Environment& env) {
  m.def("get_default_session_options", &GetDefaultCPUSessionOptions, "Return a default session_options instance.");
  m.def("get_session_initializer", &SessionObjectInitializer::Get, "Return a default session object initializer.");
  m.def(
      "get_device", []() -> std::string { return BACKEND_DEVICE; },
      "Return the device used to compute the prediction (CPU, MKL, ...)");
  m.def(
      "set_seed", [](const int64_t seed) { utils::SetRandomSeed(seed); },
      "Sets the seed used for random number generation in Onnxruntime.");
  m.def(
      "set_default_logger_severity", [&env](int severity) {
        ORT_ENFORCE(severity >= 0 && severity <= 4,
                    "Invalid logging severity. 0:Verbose, 1:Info, 2:Warning, 3:Error, 4:Fatal");
        logging::LoggingManager* default_logging_manager = env.GetLoggingManager();
        default_logging_manager->SetDefaultLoggerSeverity(static_cast<logging::Severity>(severity));
      },
      "Sets the default logging severity. 0:Verbose, 1:Info, 2:Warning, 3:Error, 4:Fatal");
  m.def(
      "get_all_providers", []() -> const std::vector<std::string>& { return GetAllProviders(); },
      "Return list of Execution Providers that this version of Onnxruntime can support. "
      "The order of elements represents the default priority order of Execution Providers"
      " from highest to lowest.");
  m.def(
      "get_available_providers", []() -> const std::vector<std::string>& { return GetAvailableProviders(); },
      "Return list of available Execution Providers available in this installed version of Onnxruntime.");

#ifdef USE_NUPHAR
  m.def("set_nuphar_settings", [](const std::string& str) {
    nuphar_settings = str;
  });
  m.def("get_nuphar_settings", []() -> std::string {
    return nuphar_settings;
  });
#endif

#ifdef USE_OPENVINO
  m.def(
      "set_openvino_device", [](const std::string& device) { openvino_device = device; },
      "Set the prefered OpenVINO device(s) to be used. If left unset, all available devices will be used.");
  m.def(
      "get_openvino_device", []() -> std::string {
        return openvino_device;
      },
      "");
#endif

#ifdef onnxruntime_PYBIND_EXPORT_OPSCHEMA
  m.def(
      "get_all_operator_schema", []() -> const std::vector<ONNX_NAMESPACE::OpSchema> {
        return ONNX_NAMESPACE::OpSchemaRegistry::get_all_schemas_with_history();
      },
      "Return a vector of OpSchema all registed operators");
  m.def(
      "get_all_opkernel_def", []() -> const std::vector<onnxruntime::KernelDef> {
        std::vector<onnxruntime::KernelDef> result;

        std::vector<std::shared_ptr<onnxruntime::IExecutionProviderFactory>> factories = {
            onnxruntime::CreateExecutionProviderFactory_CPU(0),
#ifdef USE_CUDA
            onnxruntime::CreateExecutionProviderFactory_CUDA(cuda_device_id, cuda_mem_limit, arena_extend_strategy),
#endif
#ifdef USE_HIP
            onnxruntime::CreateExecutionProviderFactory_HIP(cuda_device_id, cuda_mem_limit, arena_extend_strategy),
#endif
#ifdef USE_DNNL
            onnxruntime::CreateExecutionProviderFactory_Dnnl(1),
#endif
#ifdef USE_NGRAPH
            onnxruntime::CreateExecutionProviderFactory_NGraph("CPU"),
#endif
#ifdef USE_OPENVINO
            onnxruntime::CreateExecutionProviderFactory_OpenVINO(openvino_device),
#endif
#ifdef USE_TENSORRT
            onnxruntime::CreateExecutionProviderFactory_Tensorrt(0),
#endif
#ifdef USE_MIGRAPHX
            onnxruntime::CreateExecutionProviderFactory_MIGraphX(0)
#endif
#ifdef USE_VITISAI
                onnxruntime::CreateExecutionProviderFactory_VitisAI("DPU", 0),
#endif
#ifdef USE_ACL
            onnxruntime::CreateExecutionProviderFactory_ACL(0)
#endif
#ifdef USE_ARMNN
                onnxruntime::CreateExecutionProviderFactory_ArmNN(0)
#endif
        };

        for (const auto& f : factories) {
          for (const auto& m : f->CreateProvider()
                                   ->GetKernelRegistry()
                                   ->GetKernelCreateMap()) {
            result.emplace_back(*(m.second.kernel_def));
          }
        }

        return result;
      },
      "Return a vector of KernelDef for all registered OpKernels");
#endif  //onnxruntime_PYBIND_EXPORT_OPSCHEMA

#if defined(USE_CUDA) || defined(USE_HIP)
  /*
   * The following set_* methods are deprecated.
   *
   * To achieve same result, please use the following python api:
   * InferenceSession.set_providers(list_of_providers, list_of_provider_option_dicts)
   *
   */
  m.def("set_cuda_device_id", [](const int id) { cuda_device_id = static_cast<OrtDevice::DeviceId>(id); });
  m.def("set_cuda_mem_limit", [](const int64_t limit) { cuda_mem_limit = static_cast<size_t>(limit); });
  m.def("set_arena_extend_strategy", [](const onnxruntime::ArenaExtendStrategy strategy) { arena_extend_strategy = strategy; });
#endif
}

#ifdef onnxruntime_PYBIND_EXPORT_OPSCHEMA

void addOpKernelSubmodule(py::module& m) {
  auto opkernel = m.def_submodule("opkernel");
  opkernel.doc() = "OpKernel submodule";
  py::class_<onnxruntime::KernelDef> kernel_def(opkernel, "KernelDef");
  kernel_def.def_property_readonly("op_name", &onnxruntime::KernelDef::OpName)
      .def_property_readonly("domain", &onnxruntime::KernelDef::Domain)
      .def_property_readonly("provider", &onnxruntime::KernelDef::Provider)
      .def_property_readonly("version_range",
                             [](const onnxruntime::KernelDef& kernelDef) -> std::pair<int, int> {
                               return kernelDef.onnxruntime::KernelDef::SinceVersion();
                             })
      .def_property_readonly("type_constraints",
                             [](const onnxruntime::KernelDef& kernelDef) -> std::unordered_map<std::string, std::vector<std::string>> {
                               std::unordered_map<std::string, std::vector<std::string>> result;
                               const auto& tempResult = kernelDef.TypeConstraints();
                               for (const auto& tc : tempResult) {
                                 result[tc.first] = std::vector<std::string>();
                                 for (const auto& dt : tc.second) {
                                   result[tc.first].emplace_back(onnxruntime::DataTypeImpl::ToString(dt));
                                 }
                               }
                               return result;
                             });
}

void addOpSchemaSubmodule(py::module& m) {
  auto schemadef = m.def_submodule("schemadef");
  schemadef.doc() = "Schema submodule";

  // Keep this binding local to this module
  py::class_<ONNX_NAMESPACE::OpSchema> op_schema(schemadef, "OpSchema", py::module_local());
  op_schema.def_property_readonly("file", &ONNX_NAMESPACE::OpSchema::file)
      .def_property_readonly("line", &ONNX_NAMESPACE::OpSchema::line)
      .def_property_readonly("support_level", &ONNX_NAMESPACE::OpSchema::support_level)
      .def_property_readonly(
          "doc", &ONNX_NAMESPACE::OpSchema::doc, py::return_value_policy::reference)
      .def_property_readonly("since_version", &ONNX_NAMESPACE::OpSchema::since_version)
      .def_property_readonly("deprecated", &ONNX_NAMESPACE::OpSchema::deprecated)
      .def_property_readonly("domain", &ONNX_NAMESPACE::OpSchema::domain)
      .def_property_readonly("name", &ONNX_NAMESPACE::OpSchema::Name)
      .def_property_readonly("min_input", &ONNX_NAMESPACE::OpSchema::min_input)
      .def_property_readonly("max_input", &ONNX_NAMESPACE::OpSchema::max_input)
      .def_property_readonly("min_output", &ONNX_NAMESPACE::OpSchema::min_output)
      .def_property_readonly("max_output", &ONNX_NAMESPACE::OpSchema::max_output)
      .def_property_readonly("attributes", &ONNX_NAMESPACE::OpSchema::attributes)
      .def_property_readonly("inputs", &ONNX_NAMESPACE::OpSchema::inputs)
      .def_property_readonly("outputs", &ONNX_NAMESPACE::OpSchema::outputs)
      .def_property_readonly(
          "has_type_and_shape_inference_function",
          &ONNX_NAMESPACE::OpSchema::has_type_and_shape_inference_function)
      .def_property_readonly(
          "type_constraints", &ONNX_NAMESPACE::OpSchema::typeConstraintParams)
      .def_static("is_infinite", [](int v) {
        return v == std::numeric_limits<int>::max();
      });

  // Keep this binding local to this module
  py::class_<ONNX_NAMESPACE::OpSchema::Attribute>(op_schema, "Attribute", py::module_local())
      .def_readonly("name", &ONNX_NAMESPACE::OpSchema::Attribute::name)
      .def_readonly("description", &ONNX_NAMESPACE::OpSchema::Attribute::description)
      .def_readonly("type", &ONNX_NAMESPACE::OpSchema::Attribute::type)
      .def_property_readonly(
          "_default_value",
          [](ONNX_NAMESPACE::OpSchema::Attribute* attr) -> py::bytes {
            std::string out;
            attr->default_value.SerializeToString(&out);
            return out;
          })
      .def_readonly("required", &ONNX_NAMESPACE::OpSchema::Attribute::required);

  // Keep this binding local to this module
  py::class_<ONNX_NAMESPACE::OpSchema::TypeConstraintParam>(op_schema, "TypeConstraintParam", py::module_local())
      .def_readonly(
          "type_param_str", &ONNX_NAMESPACE::OpSchema::TypeConstraintParam::type_param_str)
      .def_readonly("description", &ONNX_NAMESPACE::OpSchema::TypeConstraintParam::description)
      .def_readonly(
          "allowed_type_strs",
          &ONNX_NAMESPACE::OpSchema::TypeConstraintParam::allowed_type_strs);

  // Keep this binding local to this module
  py::enum_<ONNX_NAMESPACE::OpSchema::FormalParameterOption>(op_schema, "FormalParameterOption", py::module_local())
      .value("Single", ONNX_NAMESPACE::OpSchema::Single)
      .value("Optional", ONNX_NAMESPACE::OpSchema::Optional)
      .value("Variadic", ONNX_NAMESPACE::OpSchema::Variadic);

  // Keep this binding local to this module
  py::class_<ONNX_NAMESPACE::OpSchema::FormalParameter>(op_schema, "FormalParameter", py::module_local())
      .def_property_readonly("name", &ONNX_NAMESPACE::OpSchema::FormalParameter::GetName)
      .def_property_readonly("types", &ONNX_NAMESPACE::OpSchema::FormalParameter::GetTypes)
      .def_property_readonly("typeStr", &ONNX_NAMESPACE::OpSchema::FormalParameter::GetTypeStr)
      .def_property_readonly(
          "description", &ONNX_NAMESPACE::OpSchema::FormalParameter::GetDescription)
      .def_property_readonly("option", &ONNX_NAMESPACE::OpSchema::FormalParameter::GetOption)
      .def_property_readonly(
          "isHomogeneous", &ONNX_NAMESPACE::OpSchema::FormalParameter::GetIsHomogeneous);

  // Keep this binding local to this module
  py::enum_<ONNX_NAMESPACE::AttributeProto::AttributeType>(op_schema, "AttrType", py::module_local())
      .value("FLOAT", ONNX_NAMESPACE::AttributeProto::FLOAT)
      .value("INT", ONNX_NAMESPACE::AttributeProto::INT)
      .value("STRING", ONNX_NAMESPACE::AttributeProto::STRING)
      .value("TENSOR", ONNX_NAMESPACE::AttributeProto::TENSOR)
      .value("GRAPH", ONNX_NAMESPACE::AttributeProto::GRAPH)
      .value("FLOATS", ONNX_NAMESPACE::AttributeProto::FLOATS)
      .value("INTS", ONNX_NAMESPACE::AttributeProto::INTS)
      .value("STRINGS", ONNX_NAMESPACE::AttributeProto::STRINGS)
      .value("TENSORS", ONNX_NAMESPACE::AttributeProto::TENSORS)
      .value("GRAPHS", ONNX_NAMESPACE::AttributeProto::GRAPHS);

  // Keep this binding local to this module
  py::enum_<ONNX_NAMESPACE::OpSchema::SupportType>(op_schema, "SupportType", py::module_local())
      .value("COMMON", ONNX_NAMESPACE::OpSchema::SupportType::COMMON)
      .value("EXPERIMENTAL", ONNX_NAMESPACE::OpSchema::SupportType::EXPERIMENTAL);
}

#endif  //onnxruntime_PYBIND_EXPORT_OPSCHEMA

void addObjectMethods(py::module& m, Environment& env) {
  py::enum_<GraphOptimizationLevel>(m, "GraphOptimizationLevel")
      .value("ORT_DISABLE_ALL", GraphOptimizationLevel::ORT_DISABLE_ALL)
      .value("ORT_ENABLE_BASIC", GraphOptimizationLevel::ORT_ENABLE_BASIC)
      .value("ORT_ENABLE_EXTENDED", GraphOptimizationLevel::ORT_ENABLE_EXTENDED)
      .value("ORT_ENABLE_ALL", GraphOptimizationLevel::ORT_ENABLE_ALL);

  py::enum_<ExecutionMode>(m, "ExecutionMode")
      .value("ORT_SEQUENTIAL", ExecutionMode::ORT_SEQUENTIAL)
      .value("ORT_PARALLEL", ExecutionMode::ORT_PARALLEL);

  py::class_<OrtDevice> device(m, "OrtDevice", R"pbdoc(ONNXRuntime device informaion.)pbdoc");
  device.def(py::init<OrtDevice::DeviceType, OrtDevice::MemoryType, OrtDevice::DeviceId>())
      .def("device_id", &OrtDevice::Id, R"pbdoc(Device Id.)pbdoc")
      .def("device_type", &OrtDevice::Type, R"pbdoc(Device Type.)pbdoc")
      .def_static("cpu", []() { return OrtDevice::CPU; })
      .def_static("cuda", []() { return OrtDevice::GPU; })
      .def_static("default_memory", []() { return OrtDevice::MemType::DEFAULT; });

  py::class_<SessionIOBinding> binding(m, "SessionIOBinding");
  binding
      .def(py::init([](PyInferenceSession* sess) {
        auto sess_io_binding = onnxruntime::make_unique<SessionIOBinding>(sess->GetSessionHandle());
        return sess_io_binding;
      }))
      .def("bind_input", [](SessionIOBinding* io_binding, const std::string& name, py::object arr_on_cpu) -> void {
        OrtValue mlvalue;

        InferenceSession* sess = io_binding->GetInferenceSession();
        auto px = sess->GetModelInputs();
        if (!px.first.IsOK() || !px.second) {
          throw std::runtime_error("Either failed to get model inputs from the session object or the input def list was null");
        }

        //Check if input is sequence of tensors
        onnx::TypeProto type_proto;
        const auto& def_list = *px.second;
        auto ret_it = std::find_if(std::begin(def_list), std::end(def_list),
                                   [&name](const NodeArg* node_arg) { return name == node_arg->Name(); });
        if (ret_it == std::end(def_list)) {
          throw std::runtime_error("Failed to find input with name: " + name + " in the model input def list");
        }
        const auto* temp = (*ret_it)->TypeAsProto();
        if (!temp) {
          throw std::runtime_error("Corresponding type_proto is null");
        } else {
          type_proto = *temp;
        }
        if (type_proto.has_sequence_type()) {
          throw std::runtime_error("Cannot bind input to sequence of tensors");
        }

        if (PyDict_Check(arr_on_cpu.ptr())) {
          throw std::runtime_error("Cannot bind input to dictionary type of values");
        }

        CreateGenericMLValue(px.second, GetAllocator(), name, arr_on_cpu, &mlvalue);
        auto status = io_binding->Get()->BindInput(name, mlvalue);
        if (!status.IsOK())
          throw std::runtime_error("Error when bind input: " + status.ErrorMessage());
      })
      .def("bind_input", [](SessionIOBinding* io_binding, const std::string& name, const OrtDevice& device, py::object element_type, std::vector<int64_t> shape, int64_t data_ptr) -> void {
        PyArray_Descr* dtype;
        if (!PyArray_DescrConverter(element_type.ptr(), &dtype))
          throw std::runtime_error("Not a valid numpy type");
        int type_num = dtype->type_num;
        Py_DECREF(dtype);

        OrtMemoryInfo info(GetDeviceName(device), OrtDeviceAllocator, device);
        std::unique_ptr<Tensor> p_tensor = onnxruntime::make_unique<Tensor>(NumpyTypeToOnnxRuntimeType(type_num), shape, (void*)data_ptr, info);
        OrtValue mlvalue;

        mlvalue.Init(p_tensor.release(),
                     DataTypeImpl::GetType<Tensor>(),
                     DataTypeImpl::GetType<Tensor>()->GetDeleteFunc());
        auto status = io_binding->Get()->BindInput(name, mlvalue);
        if (!status.IsOK())
          throw std::runtime_error("Error when bind input: " + status.ErrorMessage());
      })
      .def("bind_output", [](SessionIOBinding* io_binding, const std::string& name, const OrtDevice& device, py::object element_type, std::vector<int64_t> shape, int64_t data_ptr) -> void {
        PyArray_Descr* dtype;
        if (!PyArray_DescrConverter(element_type.ptr(), &dtype))
          throw std::runtime_error("Not a valid numpy type");
        int type_num = dtype->type_num;
        Py_DECREF(dtype);

        OrtMemoryInfo info(GetDeviceName(device), OrtDeviceAllocator, device);

        std::unique_ptr<Tensor> p_tensor = onnxruntime::make_unique<Tensor>(NumpyTypeToOnnxRuntimeType(type_num), shape, (void*)data_ptr, info);
        OrtValue mlvalue;
        mlvalue.Init(p_tensor.release(),
                     DataTypeImpl::GetType<Tensor>(),
                     DataTypeImpl::GetType<Tensor>()->GetDeleteFunc());

        auto status = io_binding->Get()->BindOutput(name, mlvalue);
        if (!status.IsOK())
          throw std::runtime_error("Error when bind output: " + status.ErrorMessage());
      })
      .def("bind_output", [](SessionIOBinding* io_binding, const std::string& name, const OrtDevice& device) -> void {
        auto status = io_binding->Get()->BindOutput(name, device);
        if (!status.IsOK())
          throw std::runtime_error("Error when bind output: " + status.ErrorMessage());
      })
      .def("clear_binding_inputs", [](SessionIOBinding* io_binding) -> void {
        io_binding->Get()->ClearInputs();
      })
      .def("clear_binding_outputs", [](SessionIOBinding* io_binding) -> void {
        io_binding->Get()->ClearOutputs();
      })
      .def("copy_outputs_to_cpu", [](SessionIOBinding* io_binding) -> std::vector<py::object> {
        const std::vector<OrtValue>& outputs = io_binding->Get()->GetOutputs();
        std::vector<py::object> rfetch;
        rfetch.reserve(outputs.size());
        for (const auto& _ : outputs) {
          if (_.IsTensor()) {
            AddTensorAsPyObj(_, rfetch, &io_binding->GetInferenceSession()->GetDataTransferManager());
          } else {
            AddNonTensorAsPyObj(_, rfetch, &io_binding->GetInferenceSession()->GetDataTransferManager());
          }
        }
        return rfetch;
      });

  py::class_<PySessionOptions>
      sess(m, "SessionOptions", R"pbdoc(Configuration information for a session.)pbdoc");
  sess
      .def(py::init())
      .def_readwrite("enable_cpu_mem_arena", &PySessionOptions::enable_cpu_mem_arena,
                     R"pbdoc(Enables the memory arena on CPU. Arena may pre-allocate memory for future usage.
Set this option to false if you don't want it. Default is True.)pbdoc")
      .def_readwrite("enable_profiling", &PySessionOptions::enable_profiling,
                     R"pbdoc(Enable profiling for this session. Default is false.)pbdoc")
      .def_readwrite("optimized_model_filepath", &PySessionOptions::optimized_model_filepath,
                     R"pbdoc(
File path to serialize optimized model to. 
Optimized model is not serialized unless optimized_model_filepath is set.
Serialized model format will default to ONNX unless:
 - add_session_config_entry is used to set 'session.save_model_format' to 'ORT', or
 - there is no 'session.save_model_format' config entry and optimized_model_filepath ends in '.ort' (case insensitive)

)pbdoc")
      .def_readwrite("enable_mem_pattern", &PySessionOptions::enable_mem_pattern,
                     R"pbdoc(Enable the memory pattern optimization. Default is true.)pbdoc")
      .def_readwrite("logid", &PySessionOptions::session_logid,
                     R"pbdoc(Logger id to use for session output.)pbdoc")
      .def_readwrite("log_severity_level", &PySessionOptions::session_log_severity_level,
                     R"pbdoc(Log severity level. Applies to session load, initialization, etc.
0:Verbose, 1:Info, 2:Warning. 3:Error, 4:Fatal. Default is 2.)pbdoc")
      .def_readwrite("log_verbosity_level", &PySessionOptions::session_log_verbosity_level,
                     R"pbdoc(VLOG level if DEBUG build and session_log_verbosity_level is 0.
Applies to session load, initialization, etc. Default is 0.)pbdoc")
      .def_property(
          "intra_op_num_threads",
          [](const PySessionOptions* options) -> int { return options->intra_op_param.thread_pool_size; },
          [](PySessionOptions* options, int value) -> void { options->intra_op_param.thread_pool_size = value; },
          R"pbdoc(Sets the number of threads used to parallelize the execution within nodes. Default is 0 to let onnxruntime choose.)pbdoc")
      .def_property(
          "inter_op_num_threads",
          [](const PySessionOptions* options) -> int { return options->inter_op_param.thread_pool_size; },
          [](PySessionOptions* options, int value) -> void { options->inter_op_param.thread_pool_size = value; },
          R"pbdoc(Sets the number of threads used to parallelize the execution of the graph (across nodes). Default is 0 to let onnxruntime choose.)pbdoc")
      .def_readwrite("execution_mode", &PySessionOptions::execution_mode,
                     R"pbdoc(Sets the execution mode. Default is sequential.)pbdoc")
      .def_property(
          "graph_optimization_level",
          [](const PySessionOptions* options) -> GraphOptimizationLevel {
            GraphOptimizationLevel retval = ORT_ENABLE_ALL;
            switch (options->graph_optimization_level) {
              case onnxruntime::TransformerLevel::Default:
                retval = ORT_DISABLE_ALL;
                break;
              case onnxruntime::TransformerLevel::Level1:
                retval = ORT_ENABLE_BASIC;
                break;
              case onnxruntime::TransformerLevel::Level2:
                retval = ORT_ENABLE_EXTENDED;
                break;
              case onnxruntime::TransformerLevel::Level3:
                retval = ORT_ENABLE_ALL;
                break;
              default:
                retval = ORT_ENABLE_ALL;
                LOGS_DEFAULT(WARNING) << "Got invalid graph optimization level; defaulting to ORT_ENABLE_ALL";
                break;
            }
            return retval;
          },

          [](PySessionOptions* options, GraphOptimizationLevel level) -> void {
            switch (level) {
              case ORT_DISABLE_ALL:
                options->graph_optimization_level = onnxruntime::TransformerLevel::Default;
                break;
              case ORT_ENABLE_BASIC:
                options->graph_optimization_level = onnxruntime::TransformerLevel::Level1;
                break;
              case ORT_ENABLE_EXTENDED:
                options->graph_optimization_level = onnxruntime::TransformerLevel::Level2;
                break;
              case ORT_ENABLE_ALL:
                options->graph_optimization_level = onnxruntime::TransformerLevel::Level3;
                break;
            }
          },
          R"pbdoc(Graph optimization level for this session.)pbdoc")
      .def_readwrite("use_deterministic_compute", &PySessionOptions::use_deterministic_compute,
                     R"pbdoc(Whether to use deterministic compute. Default is false.)pbdoc")
      .def(
          "add_free_dimension_override_by_denotation",
          [](PySessionOptions* options, const char* dim_name, int64_t dim_value)
              -> void { options->free_dimension_overrides.push_back(
                            onnxruntime::FreeDimensionOverride{
                                dim_name,
                                onnxruntime::FreeDimensionOverrideType::Denotation,
                                dim_value}); },
          "Rpbdoc(Specify the dimension size for each denotation associated with an input's free dimension.)pbdoc")
      .def(
          "add_free_dimension_override_by_name",
          [](PySessionOptions* options, const char* dim_name, int64_t dim_value)
              -> void { options->free_dimension_overrides.push_back(
                            onnxruntime::FreeDimensionOverride{
                                dim_name,
                                onnxruntime::FreeDimensionOverrideType::Name,
                                dim_value}); },
          "Rpbdoc(Specify values of named dimensions within model inputs.)pbdoc")
      .def(
          "add_session_config_entry",
          [](PySessionOptions* options, const char* config_key, const char* config_value) -> void {
            const Status status = options->AddConfigEntry(config_key, config_value);
            if (!status.IsOK())
              throw std::runtime_error(status.ErrorMessage());
          },
          "Rpbdoc(Set a single session configuration entry as a pair of strings.)pbdoc")
      .def(
          "get_session_config_entry",
          [](PySessionOptions* options, const char* config_key) -> std::string {
            const std::string key(config_key);
            std::string value;
            if (!options->TryGetConfigEntry(key, value))
              throw std::runtime_error("SessionOptions does not have configuration with key: " + key);

            return value;
          },
          "Rpbdoc(Get a single session configuration value using the given configuration key.)pbdoc")
      .def(
          "register_custom_ops_library",
          [](PySessionOptions* options, const std::string& library_path)
              -> void {
#if !defined(ORT_MINIMAL_BUILD)
            // We need to pass in an `OrtSessionOptions` instance because the exported method in the shared library expects that
            // Once we have access to the `OrtCustomOpDomains` within the passed in `OrtSessionOptions` instance, we place it
            // into the container we are maintaining for that very purpose and the `ortSessionoptions` instance can go out of scope.
            OrtSessionOptions s;

            options->custom_op_libraries_.emplace_back(std::make_shared<CustomOpLibrary>(library_path.c_str(), s));

            // reserve enough memory to hold current contents and the new incoming contents
            options->custom_op_domains_.reserve(options->custom_op_domains_.size() + s.custom_op_domains_.size());
            for (size_t i = 0; i < s.custom_op_domains_.size(); ++i) {
              options->custom_op_domains_.emplace_back(s.custom_op_domains_[i]);
            }
#else
            ORT_UNUSED_PARAMETER(options);
            ORT_UNUSED_PARAMETER(library_path);
            ORT_THROW("Custom Ops are not supported in this build.");
#endif
          },
          "Rpbdoc(Specify the path to the shared library containing the custom op kernels required to run a model.)pbdoc");

  py::class_<RunOptions>(m, "RunOptions", R"pbdoc(Configuration information for a single Run.)pbdoc")
      .def(py::init())
      .def_readwrite("log_severity_level", &RunOptions::run_log_severity_level,
                     R"pbdoc(Log severity level for a particular Run() invocation. 0:Verbose, 1:Info, 2:Warning. 3:Error, 4:Fatal. Default is 2.)pbdoc")
      .def_readwrite("log_verbosity_level", &RunOptions::run_log_verbosity_level,
                     R"pbdoc(VLOG level if DEBUG build and run_log_severity_level is 0.
Applies to a particular Run() invocation. Default is 0.)pbdoc")
      .def_readwrite("logid", &RunOptions::run_tag,
                     "To identify logs generated by a particular Run() invocation.")
      .def_readwrite("terminate", &RunOptions::terminate,
                     R"pbdoc(Set to True to terminate any currently executing calls that are using this
RunOptions instance. The individual calls will exit gracefully and return an error status.)pbdoc")
#ifdef ENABLE_TRAINING
      .def_readwrite("training_mode", &RunOptions::training_mode,
                     R"pbdoc(Choose to run in training or inferencing mode)pbdoc")
#endif
      .def_readwrite("only_execute_path_to_fetches", &RunOptions::only_execute_path_to_fetches,
                     R"pbdoc(Only execute the nodes needed by fetch list)pbdoc");

  py::class_<ModelMetadata>(m, "ModelMetadata", R"pbdoc(Pre-defined and custom metadata about the model.
It is usually used to identify the model used to run the prediction and
facilitate the comparison.)pbdoc")
      .def_readwrite("producer_name", &ModelMetadata::producer_name, "producer name")
      .def_readwrite("graph_name", &ModelMetadata::graph_name, "graph name")
      .def_readwrite("domain", &ModelMetadata::domain, "ONNX domain")
      .def_readwrite("description", &ModelMetadata::description, "description of the model")
      .def_readwrite("version", &ModelMetadata::version, "version of the model")
      .def_readwrite("custom_metadata_map", &ModelMetadata::custom_metadata_map, "additional metadata");

  py::class_<onnxruntime::NodeArg>(m, "NodeArg", R"pbdoc(Node argument definition, for both input and output,
including arg name, arg type (contains both type and shape).)pbdoc")
      .def_property_readonly("name", &onnxruntime::NodeArg::Name, "node name")
      .def_property_readonly(
          "type", [](const onnxruntime::NodeArg& na) -> std::string {
            return *(na.Type());
          },
          "node type")
      .def(
          "__str__", [](const onnxruntime::NodeArg& na) -> std::string {
            std::ostringstream res;
            res << "NodeArg(name='" << na.Name() << "', type='" << *(na.Type()) << "', shape=";
            auto shape = na.Shape();
            std::vector<py::object> arr;
            if (shape == nullptr || shape->dim_size() == 0) {
              res << "[]";
            } else {
              res << "[";
              for (int i = 0; i < shape->dim_size(); ++i) {
                if (utils::HasDimValue(shape->dim(i))) {
                  res << shape->dim(i).dim_value();
                } else if (utils::HasDimParam(shape->dim(i))) {
                  res << "'" << shape->dim(i).dim_param() << "'";
                } else {
                  res << "None";
                }

                if (i < shape->dim_size() - 1) {
                  res << ", ";
                }
              }
              res << "]";
            }
            res << ")";

            return std::string(res.str());
          },
          "converts the node into a readable string")
      .def_property_readonly(
          "shape", [](const onnxruntime::NodeArg& na) -> std::vector<py::object> {
            auto shape = na.Shape();
            std::vector<py::object> arr;
            if (shape == nullptr || shape->dim_size() == 0) {
              return arr;
            }

            arr.resize(shape->dim_size());
            for (int i = 0; i < shape->dim_size(); ++i) {
              if (utils::HasDimValue(shape->dim(i))) {
                arr[i] = py::cast(shape->dim(i).dim_value());
              } else if (utils::HasDimParam(shape->dim(i))) {
                arr[i] = py::cast(shape->dim(i).dim_param());
              } else {
                arr[i] = py::none();
              }
            }
            return arr;
          },
          "node shape (assuming the node holds a tensor)");

  py::class_<SessionObjectInitializer>(m, "SessionObjectInitializer");
  py::class_<PyInferenceSession>(m, "InferenceSession", R"pbdoc(This is the main class used to run a model.)pbdoc")
      // In Python3, a Python bytes object will be passed to C++ functions that accept std::string or char*
      // without any conversion. So this init method can be used for model file path (string) and model content (bytes)
      .def(py::init([&env](const PySessionOptions& so, const std::string arg, bool is_arg_file_name,
                           bool load_config_from_model = false) {
        std::unique_ptr<PyInferenceSession> sess;

        // separate creation of the session from model loading unless we have to read the config from the model.
        // in a minimal build we only support load via Load(...) and not at session creation time
        if (load_config_from_model) {
#if !defined(ORT_MINIMAL_BUILD)
          sess = onnxruntime::make_unique<PyInferenceSession>(env, so, arg, is_arg_file_name);

          RegisterCustomOpDomainsAndLibraries(sess.get(), so);

          OrtPybindThrowIfError(sess->GetSessionHandle()->Load());
#else
          ORT_THROW("Loading configuration from an ONNX model is not supported in this build.");
#endif
        } else {
          sess = onnxruntime::make_unique<PyInferenceSession>(env, so);
#if !defined(ORT_MINIMAL_BUILD)
          RegisterCustomOpDomainsAndLibraries(sess.get(), so);
#endif

          if (is_arg_file_name) {
            OrtPybindThrowIfError(sess->GetSessionHandle()->Load(arg));
          } else {
            OrtPybindThrowIfError(sess->GetSessionHandle()->Load(arg.data(), arg.size()));
          }
        }

        return sess;
      }))
      .def(
          "initialize_session",
          [](PyInferenceSession* sess,
             const std::vector<std::string>& provider_types = {},
             const ProviderOptionsVector& provider_options = {}) {
            InitializeSession(sess->GetSessionHandle(), provider_types, provider_options);
          },
          R"pbdoc(Load a model saved in ONNX or ORT format.)pbdoc")
      .def("run",
           [](PyInferenceSession* sess, std::vector<std::string> output_names,
              std::map<std::string, py::object> pyfeeds, RunOptions* run_options = nullptr)
               -> std::vector<py::object> {
             NameMLValMap feeds;
             for (auto _ : pyfeeds) {
               OrtValue ml_value;
               auto px = sess->GetSessionHandle()->GetModelInputs();
               if (!px.first.IsOK() || !px.second) {
                 throw std::runtime_error("Either failed to get model inputs from the session object or the input def list was null");
               }
               CreateGenericMLValue(px.second, GetAllocator(), _.first, _.second, &ml_value);
               if (PyErr_Occurred()) {
                 PyObject *ptype, *pvalue, *ptraceback;
                 PyErr_Fetch(&ptype, &pvalue, &ptraceback);

                 PyObject* pStr = PyObject_Str(ptype);
                 std::string sType = py::reinterpret_borrow<py::str>(pStr);
                 Py_XDECREF(pStr);
                 pStr = PyObject_Str(pvalue);
                 sType += ": ";
                 sType += py::reinterpret_borrow<py::str>(pStr);
                 Py_XDECREF(pStr);
                 throw std::runtime_error(sType);
               }
               feeds.insert(std::make_pair(_.first, ml_value));
             }

             std::vector<OrtValue> fetches;
             common::Status status;

             {
               // release GIL to allow multiple python threads to invoke Run() in parallel.
               py::gil_scoped_release release;
               if (run_options != nullptr) {
                 OrtPybindThrowIfError(sess->GetSessionHandle()->Run(*run_options, feeds, output_names, &fetches));
               } else {
                 OrtPybindThrowIfError(sess->GetSessionHandle()->Run(feeds, output_names, &fetches));
               }
             }

             std::vector<py::object> rfetch;
             rfetch.reserve(fetches.size());
             for (auto _ : fetches) {
               if (_.IsTensor()) {
                 AddTensorAsPyObj(_, rfetch, nullptr);
               } else {
                 AddNonTensorAsPyObj(_, rfetch, nullptr);
               }
             }
             return rfetch;
           })
      .def("end_profiling", [](PyInferenceSession* sess) -> std::string {
        return sess->GetSessionHandle()->EndProfiling();
      })
      .def("get_providers", [](PyInferenceSession* sess) -> const std::vector<std::string>& {
        return sess->GetSessionHandle()->GetRegisteredProviderTypes();
      })
      .def("get_provider_options", [](const PyInferenceSession* sess) -> const ProviderOptionsMap& {
        return sess->GetSessionHandle()->GetAllProviderOptions();
      })
      .def_property_readonly("session_options", [](PyInferenceSession* sess) -> const PySessionOptions& {
        const auto& session_options = sess->GetSessionHandle()->GetSessionOptions();
        return static_cast<const PySessionOptions&>(session_options);
      })
      .def_property_readonly("inputs_meta", [](const PyInferenceSession* sess) -> const std::vector<const onnxruntime::NodeArg*>& {
        auto res = sess->GetSessionHandle()->GetModelInputs();
        OrtPybindThrowIfError(res.first);
        return *(res.second);
      })
      .def_property_readonly("outputs_meta", [](const PyInferenceSession* sess) -> const std::vector<const onnxruntime::NodeArg*>& {
        auto res = sess->GetSessionHandle()->GetModelOutputs();
        OrtPybindThrowIfError(res.first);
        return *(res.second);
      })
      .def_property_readonly("overridable_initializers", [](const PyInferenceSession* sess) -> const std::vector<const onnxruntime::NodeArg*>& {
        auto res = sess->GetSessionHandle()->GetOverridableInitializers();
        OrtPybindThrowIfError(res.first);
        return *(res.second);
      })
      .def_property_readonly("model_meta", [](const PyInferenceSession* sess) -> const onnxruntime::ModelMetadata& {
        auto res = sess->GetSessionHandle()->GetModelMetadata();
        OrtPybindThrowIfError(res.first);
        return *(res.second);
      })
      .def("run_with_iobinding", [](PyInferenceSession* sess, SessionIOBinding& io_binding, RunOptions* run_options = nullptr) -> void {
        Status status;
        if (!run_options)
          status = sess->GetSessionHandle()->Run(*io_binding.Get());
        else
          status = sess->GetSessionHandle()->Run(*run_options, *io_binding.Get());
        if (!status.IsOK())
          throw std::runtime_error("Error in execution: " + status.ErrorMessage());
      });

  py::enum_<onnxruntime::ArenaExtendStrategy>(m, "ArenaExtendStrategy", py::arithmetic())
      .value("kNextPowerOfTwo", onnxruntime::ArenaExtendStrategy::kNextPowerOfTwo)
      .value("kSameAsRequested", onnxruntime::ArenaExtendStrategy::kSameAsRequested)
      .export_values();
}

#if defined(USE_MIMALLOC_ARENA_ALLOCATOR)
static struct {
  PyMemAllocatorEx mem;
  PyMemAllocatorEx raw;
  PyMemAllocatorEx obj;
} allocators;
#endif

#ifdef ENABLE_TRAINING
void addObjectMethodsForTraining(py::module& m);
#endif

PYBIND11_MODULE(onnxruntime_pybind11_state, m) {
  m.doc() = "pybind11 stateful interface to ONNX runtime";
  RegisterExceptions(m);

#if defined(USE_MIMALLOC_ARENA_ALLOCATOR)
  PyMemAllocatorEx alloc;
  alloc.malloc = [](void* ctx, size_t size) {
    ORT_UNUSED_PARAMETER(ctx);
    return mi_malloc(size);
  };

  alloc.calloc = [](void* ctx, size_t nelem, size_t elsize) {
    ORT_UNUSED_PARAMETER(ctx);
    return mi_calloc(nelem, elsize);
  };

  alloc.realloc = [](void* ctx, void* ptr, size_t new_size) {
    if (mi_is_in_heap_region(ptr)) {
      return mi_realloc(ptr, new_size);
    } else {
      PyMemAllocatorEx* a = (PyMemAllocatorEx*)ctx;
      return a->realloc(ctx, ptr, new_size);
    }
  };

  alloc.free = [](void* ctx, void* ptr) {
    if (mi_is_in_heap_region(ptr)) {
      mi_free(ptr);
    } else {
      PyMemAllocatorEx* a = (PyMemAllocatorEx*)ctx;
      a->free(ctx, ptr);
    }
  };

  alloc.ctx = &allocators.raw;
  PyMem_GetAllocator(PYMEM_DOMAIN_RAW, &allocators.raw);
  PyMem_SetAllocator(PYMEM_DOMAIN_RAW, &alloc);

  alloc.ctx = &allocators.mem;
  PyMem_GetAllocator(PYMEM_DOMAIN_MEM, &allocators.mem);
  PyMem_SetAllocator(PYMEM_DOMAIN_MEM, &alloc);

  alloc.ctx = &allocators.obj;
  PyMem_GetAllocator(PYMEM_DOMAIN_OBJ, &allocators.obj);
  PyMem_SetAllocator(PYMEM_DOMAIN_OBJ, &alloc);

#endif

  // Initialization of the module
  ([]() -> void {
    // import_array1() forces a void return value.
    import_array1();
  })();

  Environment& env = GetEnv();

  addGlobalMethods(m, env);
  addObjectMethods(m, env);

#ifdef ENABLE_TRAINING
  addObjectMethodsForTraining(m);
#endif  // ENABLE_TRAINING

#ifdef onnxruntime_PYBIND_EXPORT_OPSCHEMA
  addOpSchemaSubmodule(m);
  addOpKernelSubmodule(m);
#endif
}

// static variable used to create inference session and training session.
static std::unique_ptr<Environment> session_env;

void InitializeEnv() {
  auto initialize = [&]() {
    // Initialization of the module
    ([]() -> void {
      // import_array1() forces a void return value.
      import_array1();
    })();
    Env::Default().GetTelemetryProvider().SetLanguageProjection(OrtLanguageProjection::ORT_PROJECTION_PYTHON);
    OrtPybindThrowIfError(Environment::Create(onnxruntime::make_unique<LoggingManager>(
                                                  std::unique_ptr<ISink>{new CLogSink{}},
                                                  Severity::kWARNING, false, LoggingManager::InstanceType::Default,
                                                  &SessionObjectInitializer::default_logger_id),
                                              session_env));

    static bool initialized = false;
    if (initialized) {
      return;
    }
    initialized = true;
  };
  initialize();
}

onnxruntime::Environment& GetEnv() {
  if (!session_env) {
    InitializeEnv();
  }
  return *session_env;
}

}  // namespace python
}  // namespace onnxruntime<|MERGE_RESOLUTION|>--- conflicted
+++ resolved
@@ -503,66 +503,6 @@
 }
 #endif
 
-<<<<<<< HEAD
-void RegisterExecutionProviders(InferenceSession* sess, const std::vector<std::string>& provider_types) {
-  for (const std::string& type : provider_types) {
-    if (type == kCpuExecutionProvider) {
-      RegisterExecutionProvider(sess, *onnxruntime::CreateExecutionProviderFactory_CPU(sess->GetSessionOptions().enable_cpu_mem_arena));
-    } else if (type == kTensorrtExecutionProvider) {
-#ifdef USE_TENSORRT
-      RegisterExecutionProvider(sess, *onnxruntime::CreateExecutionProviderFactory_Tensorrt(0));
-#endif
-    } else if (type == kMIGraphXExecutionProvider) {
-#ifdef USE_MIGRAPHX
-      RegisterExecutionProvider(sess, *onnxruntime::CreateExecutionProviderFactory_MIGraphX(0));
-#endif
-    } else if (type == kCudaExecutionProvider) {
-#ifdef USE_CUDA
-      RegisterExecutionProvider(sess, *onnxruntime::CreateExecutionProviderFactory_CUDA(cuda_device_id, cuda_mem_limit, arena_extend_strategy));
-#endif
-    } else if (type == kHipExecutionProvider) {
-#ifdef USE_HIP
-      RegisterExecutionProvider(sess, *onnxruntime::CreateExecutionProviderFactory_HIP(cuda_device_id, cuda_mem_limit, arena_extend_strategy));
-#endif
-    } else if (type == kDnnlExecutionProvider) {
-#ifdef USE_DNNL
-      RegisterExecutionProvider(sess, *onnxruntime::CreateExecutionProviderFactory_Dnnl(sess->GetSessionOptions().enable_cpu_mem_arena));
-#endif
-    } else if (type == kNGraphExecutionProvider) {
-#if USE_NGRAPH
-      RegisterExecutionProvider(sess, *onnxruntime::CreateExecutionProviderFactory_NGraph("CPU"));
-#endif
-    } else if (type == kOpenVINOExecutionProvider) {
-#ifdef USE_OPENVINO
-      RegisterExecutionProvider(sess, *onnxruntime::CreateExecutionProviderFactory_OpenVINO(openvino_device.c_str()));
-      openvino_device.clear();
-#endif
-    } else if (type == kNupharExecutionProvider) {
-#if USE_NUPHAR
-      RegisterExecutionProvider(sess, *onnxruntime::CreateExecutionProviderFactory_Nuphar(true, nuphar_settings.c_str()));
-      nuphar_settings.clear();  // clear nuphar_settings after use to avoid it being accidentally passed on to next session
-#endif
-    } else if (type == kVitisAIExecutionProvider) {
-#if USE_VITISAI
-      RegisterExecutionProvider(sess, *onnxruntime::CreateExecutionProviderFactory_VITISAI("dpuv1", 0));
-#endif
-    } else if (type == kAclExecutionProvider) {
-#ifdef USE_ACL
-      RegisterExecutionProvider(sess, *onnxruntime::CreateExecutionProviderFactory_ACL(sess->GetSessionOptions().enable_cpu_mem_arena));
-#endif
-    } else if (type == kArmNNExecutionProvider) {
-#ifdef USE_ARMNN
-      RegisterExecutionProvider(sess, *onnxruntime::CreateExecutionProviderFactory_ArmNN(sess->GetSessionOptions().enable_cpu_mem_arena));
-#endif
-    } else {
-      // unknown provider
-      throw std::runtime_error("Unknown Provider Type: " + type);
-    }
-  }
-}
-
-=======
->>>>>>> ce5181c2
 /*
  * Register execution provider with options.
  *
