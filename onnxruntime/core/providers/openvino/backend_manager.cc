// Copyright(C) 2019 Intel Corporation
// Licensed under the MIT License

#include "core/providers/shared_library/provider_api.h"
#include <inference_engine.hpp>

#include <google/protobuf/io/zero_copy_stream_impl.h>

//#include "core/graph/graph.h"
//#include "core/graph/model.h"
//#include "core/platform/env.h"
#include "contexts.h"
#include "backend_manager.h"
#include "ibackend.h"
#include "backend_utils.h"

namespace onnxruntime {
namespace openvino_ep {

GlobalContext& BackendManager::GetGlobalContext() {
  static GlobalContext global_context;
  return global_context;
}

<<<<<<< HEAD
BackendManager::BackendManager(const onnxruntime::Provider_Node* fused_node, const logging::Logger& logger) {
=======
BackendManager::BackendManager(const onnxruntime::Node* fused_node, const logging::Logger& logger) {
>>>>>>> 07bd4ef4
  auto prec_str = GetGlobalContext().precision_str;
  if (prec_str == "FP32") {
    subgraph_context_.precision = InferenceEngine::Precision::FP32;
  } else if (prec_str == "FP16") {
    subgraph_context_.precision = InferenceEngine::Precision::FP16;
  } else {
    ORT_THROW("Invalid OpenVINO Precision type: " + prec_str);
  }

<<<<<<< HEAD
// Save the indexes of graph inputs among fused_node's inputDefs
// (which also contains initializers).
#if (defined OPENVINO_2020_2) || (defined OPENVINO_2020_3)
  std::map<std::string, int> inputdef_index_map;
#endif
  auto node_input_defs = fused_node->InputDefs();
  int i = 0;
  for (auto idef : node_input_defs) {
#if (defined OPENVINO_2020_2) || (defined OPENVINO_2020_3)
    inputdef_index_map.insert({idef->Name(), i});
#else
    subgraph_context_.input_names.insert({idef->Name(), i});
#endif
=======
  // Save the indexes of graph inputs among fused_node's inputDefs
  // (which also contains initializers).
  auto node_input_defs = fused_node->InputDefs();
  int i = 0;
  for (auto idef : node_input_defs) {
    subgraph_context_.input_names.insert({idef->Name(), i});
>>>>>>> 07bd4ef4
    i++;
  }

  auto graph_inputs = fused_node->GetFunctionBody()->Body().GetInputs();
  for (auto input : graph_inputs) {
<<<<<<< HEAD
    if (GetGlobalContext().device_type == "MYRIAD") {
=======
    if(GetGlobalContext().device_type.find("MYRIAD") != std::string::npos){
>>>>>>> 07bd4ef4
      auto shape = input->Shape();
      if (shape != nullptr) {
        if (shape->dim_size() != 4) {
          subgraph_context_.set_vpu_config = true;
        }
      }
    }
<<<<<<< HEAD
#if (defined OPENVINO_2020_2) || (defined OPENVINO_2020_3)
    auto it = inputdef_index_map.find(input->Name());
    if (it == inputdef_index_map.end()) {
=======
    auto it = subgraph_context_.input_names.find(input->Name());
    if(it == subgraph_context_.input_names.end()){
>>>>>>> 07bd4ef4
      ORT_THROW("Input not found in the input defs list");
    }
    int index = it->second;
    subgraph_context_.input_indexes.push_back(index);
<<<<<<< HEAD
#endif
=======
>>>>>>> 07bd4ef4
  }

  auto graph_outputs_defs = fused_node->OutputDefs();
  i = 0;
  for (auto output_def : graph_outputs_defs) {
    subgraph_context_.output_names.insert({output_def->Name(), i});
    i++;
  }
  subgraph_context_.subgraph_name = fused_node->Name();
  model_proto_ = GetModelProtoFromFusedNode(fused_node, logger);

  if (ModelHasBatchedInputs(*model_proto_) &&
      GetGlobalContext().is_wholly_supported_graph &&
      GetGlobalContext().device_type.find("HDDL") != std::string::npos) {
    subgraph_context_.enable_batching = true;
    LOGS_DEFAULT(INFO) << "[OpenVINO-EP] Model can be Batch inferenced \n";
    auto model_copy = ReWriteBatchDimWithOne(*model_proto_);
    concrete_backend_ = BackendFactory::MakeBackend(*model_copy, GetGlobalContext(), subgraph_context_);
    subgraph_context_.has_dynamic_input_shape = false;

  } else if (ModelHasSymbolicInputDims(fused_node)) {
    LOGS_DEFAULT(INFO) << "[OpenVINO-EP] Model has symbolic input dims. Defering backend initialization";
    subgraph_context_.has_dynamic_input_shape = true;
  } else {
    LOGS_DEFAULT(INFO) << "[OpenVINO-EP] Model has concreate input dims. Initializing backend for graph " << subgraph_context_.subgraph_name;

    subgraph_context_.has_dynamic_input_shape = false;
    concrete_backend_ = BackendFactory::MakeBackend(*model_proto_, GetGlobalContext(), subgraph_context_);
  }
}

bool BackendManager::ModelHasBatchedInputs(const ONNX_NAMESPACE::Provider_ModelProto& model_proto) const {
  bool has_batched_inputs = true;

<<<<<<< HEAD
#if (defined OPENVINO_2020_2) || (defined OPENVINO_2020_3)
  for (int i = 0; i < (int)subgraph_context_.input_indexes.size(); i++) {
    auto& input = model_proto.graph().input(subgraph_context_.input_indexes[i]);
#else
  for (auto input_info_iter = subgraph_context_.input_names.begin();
       input_info_iter != subgraph_context_.input_names.end(); ++input_info_iter) {
    auto& input = model_proto.graph().input(input_info_iter->second);
#endif
=======
  for (int i = 0; i < (int)subgraph_context_.input_indexes.size(); i++) {
    auto input = model_proto.graph().input(subgraph_context_.input_indexes[i]);
>>>>>>> 07bd4ef4

    // Batch-process only raw image inputs (NCHW or NHWC layouts)
    auto& shape = input.type().tensor_type().shape();
    if (shape.dim_size() != 4) {
      has_batched_inputs = false;
      break;
    }

    if (shape.dim(0).value_case() == shape.dim(0).kDimValue) {
      has_batched_inputs = false;
      break;
    }

    for (int index = 1; index < 4; index++) {
      if (shape.dim(index).value_case() != shape.dim(0).kDimValue) {
        has_batched_inputs = false;
        break;
      }
    }
    if (!has_batched_inputs) {
      break;
    }
  }
  return has_batched_inputs;
}

#ifndef NDEBUG
//Save ONNX Model
static common::Status SaveModel(ONNX_NAMESPACE::ModelProto& model_proto,
                                const std::string& file_path) {
  int fd;
  Status status = Env::Default().FileOpenWr(file_path, fd);
  google::protobuf::io::FileOutputStream output(fd);
  const bool result = model_proto.SerializeToZeroCopyStream(&output) && output.Flush();
  if (result)
    return Status::OK();
  else
    return Status::OK();
}
#endif

bool BackendManager::ModelHasSymbolicInputDims(const onnxruntime::Provider_Node* fused_node) const {
  bool has_sym_dims = false;
  auto graph_inputs = fused_node->GetFunctionBody()->Body().GetInputs();
  for (auto input : graph_inputs) {
    if (input->Shape() == nullptr) {
      has_sym_dims = true;
      break;
    }
    for (auto& dim : input->Shape()->dim()) {
      if (dim.value_case() != dim.kDimValue) {
        has_sym_dims = true;
        break;
      }
    }
    if (has_sym_dims) {
      break;
    }
  }
  return has_sym_dims;
}

std::unique_ptr<ONNX_NAMESPACE::Provider_ModelProto>
BackendManager::GetModelProtoFromFusedNode(const onnxruntime::Provider_Node* fused_node,
                                           const logging::Logger& logger) const {
  const auto* node_function = fused_node->GetFunctionBody();
  const std::string& name = fused_node->Name();
  ORT_ENFORCE(node_function != nullptr, "Could not extract function body for node: ", name);

  const onnxruntime::Provider_Graph& node_subgraph = node_function->Body();
  auto model = node_subgraph.CreateGraphViewer()->CreateModel(logger);

  //  onnxruntime::Model model(node_subgraph.Name(), true, ModelMetaData{}, onnxruntime::ToPathString(""),
  //                           IOnnxRuntimeOpSchemaRegistryList{}, node_subgraph.DomainToVersionMap(),
  //                           std::vector<ONNX_NAMESPACE::FunctionProto>(), logger);

  auto model_proto = model->ToProto();
  model_proto->set_ir_version(ONNX_NAMESPACE::Version::IR_VERSION);

  *model_proto->mutable_graph() = *node_subgraph.ToGraphProto();

#ifndef NDEBUG
  if (openvino_ep::backend_utils::IsDebugEnabled()) {
    SaveModel(model_proto, name + ".onnx");
  }
#endif

  return model_proto;
}

std::vector<std::vector<int64_t>> GetInputTensorShapes(Ort::CustomOpApi& api,
                                                       OrtKernelContext* context) {
  std::vector<std::vector<int64_t>> input_shapes;
  for (size_t i = 0; i < api.KernelContext_GetInputCount(context); i++) {
    auto input_tensor = api.KernelContext_GetInput(context, i);
    auto tensor_info = api.GetTensorTypeAndShape(input_tensor);
    auto tensor_shape = api.GetTensorShape(tensor_info);
    input_shapes.push_back(tensor_shape);
    api.ReleaseTensorTypeAndShapeInfo(tensor_info);
  }
  return input_shapes;
}

std::string MakeMapKeyString(std::vector<std::vector<int64_t>>& shapes,
                             std::string& device_type) {
  std::string key;
  key += device_type;
  key += "|";  //separator
  for (auto shape : shapes) {
    for (auto dim : shape) {
      std::ostringstream o;
      o << dim;
      key += o.str();
      key += ",";
    }
    key += "|";
  }
  return key;
}

std::shared_ptr<ONNX_NAMESPACE::Provider_ModelProto>
BackendManager::ReWriteInputShapeInfo(const ONNX_NAMESPACE::Provider_ModelProto& model_proto,
                                      std::vector<std::vector<int64_t>> input_shapes) {
  auto model_copy = std::shared_ptr<Provider_ModelProto>(Provider_ModelProto::Create());
  std::string proto_str;
  model_proto.SerializeToString(proto_str);
  model_copy->ParseFromString(proto_str);
  auto graph_proto = model_copy->mutable_graph();

  for (size_t i = 0; i < input_shapes.size(); i++) {
    auto g_in_shape = graph_proto->mutable_input((int)i)->mutable_type()->mutable_tensor_type()->mutable_shape();
    g_in_shape->clear_dim();
    auto shape = input_shapes[i];
    for (size_t dim = 0; dim < shape.size(); dim++) {
      g_in_shape->add_dim()->set_dim_value(shape[dim]);
    }
  }
  return model_copy;
}

std::shared_ptr<ONNX_NAMESPACE::Provider_ModelProto>
BackendManager::ReWriteBatchDimWithOne(const ONNX_NAMESPACE::Provider_ModelProto& model_proto) {
  auto model_copy = std::shared_ptr<Provider_ModelProto>(Provider_ModelProto::Create());
  std::string proto_str;
  model_proto.SerializeToString(proto_str);
  model_copy->ParseFromString(proto_str);
  auto graph_proto = model_copy->mutable_graph();

  for (int i = 0; i < graph_proto->input_size(); i++) {
    ONNX_NAMESPACE::Provider_TensorShapeProto* g_in_shape = graph_proto->mutable_input((int)i)->mutable_type()->mutable_tensor_type()->mutable_shape();
    g_in_shape->mutable_dim(0)->clear_dim_value();
    g_in_shape->mutable_dim(0)->set_dim_value(1);
  }
  return model_copy;
}

void BackendManager::Compute(Ort::CustomOpApi api, OrtKernelContext* context) {
  if (subgraph_context_.has_dynamic_input_shape) {
    std::vector<std::vector<int64_t>> tensor_shapes = GetInputTensorShapes(api, context);
    auto key = MakeMapKeyString(tensor_shapes, GetGlobalContext().device_type);

<<<<<<< HEAD
    if (GetGlobalContext().device_type == "MYRIAD") {
#if (defined OPENVINO_2020_2) || (defined OPENVINO_2020_3)
      for (size_t i = 0; i < subgraph_context_.input_indexes.size(); i++) {
        if (tensor_shapes[i].size() != 4)
#else
      for (auto input_info_iter = subgraph_context_.input_names.begin();
           input_info_iter != subgraph_context_.input_names.end(); ++input_info_iter) {
        if (tensor_shapes[input_info_iter->second].size() != 4)
#endif

=======
    if(GetGlobalContext().device_type.find("MYRIAD") != std::string::npos){

      for(size_t i = 0; i < subgraph_context_.input_indexes.size(); i++){
        if(tensor_shapes[i].size() != 4)
>>>>>>> 07bd4ef4
          subgraph_context_.set_vpu_config = true;
      }
    }

    std::shared_ptr<IBackend> dynamic_backend;
    auto search = backend_map_.find(key);
    if (search == backend_map_.end()) {
      LOGS_DEFAULT(INFO) << "[OpenVINO-EP] "
                         << "Creating concrete backend for key: " << key;
      LOGS_DEFAULT(INFO) << "[OpenVINO-EP] "
                         << "Backend created for graph " << subgraph_context_.subgraph_name;
      auto modelproto_with_concrete_shapes = ReWriteInputShapeInfo(*model_proto_, tensor_shapes);
      dynamic_backend = BackendFactory::MakeBackend(*modelproto_with_concrete_shapes,
                                                    GetGlobalContext(), subgraph_context_);
      backend_map_.insert({key, dynamic_backend});
    } else {
      dynamic_backend = search->second;
    }

    dynamic_backend->Infer(api, context);
  } else {
    concrete_backend_->Infer(api, context);
  }
}

void BackendManager::ShutdownBackendManager() {
}

}  // namespace openvino_ep
}  // namespace onnxruntime<|MERGE_RESOLUTION|>--- conflicted
+++ resolved
@@ -22,11 +22,7 @@
   return global_context;
 }
 
-<<<<<<< HEAD
-BackendManager::BackendManager(const onnxruntime::Provider_Node* fused_node, const logging::Logger& logger) {
-=======
 BackendManager::BackendManager(const onnxruntime::Node* fused_node, const logging::Logger& logger) {
->>>>>>> 07bd4ef4
   auto prec_str = GetGlobalContext().precision_str;
   if (prec_str == "FP32") {
     subgraph_context_.precision = InferenceEngine::Precision::FP32;
@@ -36,38 +32,18 @@
     ORT_THROW("Invalid OpenVINO Precision type: " + prec_str);
   }
 
-<<<<<<< HEAD
-// Save the indexes of graph inputs among fused_node's inputDefs
-// (which also contains initializers).
-#if (defined OPENVINO_2020_2) || (defined OPENVINO_2020_3)
-  std::map<std::string, int> inputdef_index_map;
-#endif
-  auto node_input_defs = fused_node->InputDefs();
-  int i = 0;
-  for (auto idef : node_input_defs) {
-#if (defined OPENVINO_2020_2) || (defined OPENVINO_2020_3)
-    inputdef_index_map.insert({idef->Name(), i});
-#else
-    subgraph_context_.input_names.insert({idef->Name(), i});
-#endif
-=======
   // Save the indexes of graph inputs among fused_node's inputDefs
   // (which also contains initializers).
   auto node_input_defs = fused_node->InputDefs();
   int i = 0;
   for (auto idef : node_input_defs) {
     subgraph_context_.input_names.insert({idef->Name(), i});
->>>>>>> 07bd4ef4
     i++;
   }
 
   auto graph_inputs = fused_node->GetFunctionBody()->Body().GetInputs();
   for (auto input : graph_inputs) {
-<<<<<<< HEAD
-    if (GetGlobalContext().device_type == "MYRIAD") {
-=======
     if(GetGlobalContext().device_type.find("MYRIAD") != std::string::npos){
->>>>>>> 07bd4ef4
       auto shape = input->Shape();
       if (shape != nullptr) {
         if (shape->dim_size() != 4) {
@@ -75,22 +51,12 @@
         }
       }
     }
-<<<<<<< HEAD
-#if (defined OPENVINO_2020_2) || (defined OPENVINO_2020_3)
-    auto it = inputdef_index_map.find(input->Name());
-    if (it == inputdef_index_map.end()) {
-=======
     auto it = subgraph_context_.input_names.find(input->Name());
     if(it == subgraph_context_.input_names.end()){
->>>>>>> 07bd4ef4
       ORT_THROW("Input not found in the input defs list");
     }
     int index = it->second;
     subgraph_context_.input_indexes.push_back(index);
-<<<<<<< HEAD
-#endif
-=======
->>>>>>> 07bd4ef4
   }
 
   auto graph_outputs_defs = fused_node->OutputDefs();
@@ -125,19 +91,8 @@
 bool BackendManager::ModelHasBatchedInputs(const ONNX_NAMESPACE::Provider_ModelProto& model_proto) const {
   bool has_batched_inputs = true;
 
-<<<<<<< HEAD
-#if (defined OPENVINO_2020_2) || (defined OPENVINO_2020_3)
-  for (int i = 0; i < (int)subgraph_context_.input_indexes.size(); i++) {
-    auto& input = model_proto.graph().input(subgraph_context_.input_indexes[i]);
-#else
-  for (auto input_info_iter = subgraph_context_.input_names.begin();
-       input_info_iter != subgraph_context_.input_names.end(); ++input_info_iter) {
-    auto& input = model_proto.graph().input(input_info_iter->second);
-#endif
-=======
   for (int i = 0; i < (int)subgraph_context_.input_indexes.size(); i++) {
     auto input = model_proto.graph().input(subgraph_context_.input_indexes[i]);
->>>>>>> 07bd4ef4
 
     // Batch-process only raw image inputs (NCHW or NHWC layouts)
     auto& shape = input.type().tensor_type().shape();
@@ -299,23 +254,10 @@
     std::vector<std::vector<int64_t>> tensor_shapes = GetInputTensorShapes(api, context);
     auto key = MakeMapKeyString(tensor_shapes, GetGlobalContext().device_type);
 
-<<<<<<< HEAD
-    if (GetGlobalContext().device_type == "MYRIAD") {
-#if (defined OPENVINO_2020_2) || (defined OPENVINO_2020_3)
-      for (size_t i = 0; i < subgraph_context_.input_indexes.size(); i++) {
-        if (tensor_shapes[i].size() != 4)
-#else
-      for (auto input_info_iter = subgraph_context_.input_names.begin();
-           input_info_iter != subgraph_context_.input_names.end(); ++input_info_iter) {
-        if (tensor_shapes[input_info_iter->second].size() != 4)
-#endif
-
-=======
     if(GetGlobalContext().device_type.find("MYRIAD") != std::string::npos){
 
       for(size_t i = 0; i < subgraph_context_.input_indexes.size(); i++){
         if(tensor_shapes[i].size() != 4)
->>>>>>> 07bd4ef4
           subgraph_context_.set_vpu_config = true;
       }
     }
