--- conflicted
+++ resolved
@@ -693,25 +693,6 @@
       BuildKernelCreateInfo<ONNX_OPERATOR_KERNEL_CLASS_NAME(kCpuExecutionProvider, kOnnxDomain, 7, And)>,
       BuildKernelCreateInfo<ONNX_OPERATOR_KERNEL_CLASS_NAME(kCpuExecutionProvider, kOnnxDomain, 7, Or)>,
       BuildKernelCreateInfo<ONNX_OPERATOR_KERNEL_CLASS_NAME(kCpuExecutionProvider, kOnnxDomain, 7, Xor)>,
-<<<<<<< HEAD
-      BuildKernelCreateInfo<ONNX_OPERATOR_VERSIONED_TYPED_KERNEL_CLASS_NAME(kCpuExecutionProvider, kOnnxDomain, 7, 12,
-                                                                            float, Less)>,
-      BuildKernelCreateInfo<ONNX_OPERATOR_VERSIONED_TYPED_KERNEL_CLASS_NAME(kCpuExecutionProvider, kOnnxDomain, 7, 12,
-                                                                            double, Less)>,
-      BuildKernelCreateInfo<ONNX_OPERATOR_VERSIONED_TYPED_KERNEL_CLASS_NAME(kCpuExecutionProvider, kOnnxDomain, 7, 12,
-                                                                            float, Greater)>,
-      BuildKernelCreateInfo<ONNX_OPERATOR_VERSIONED_TYPED_KERNEL_CLASS_NAME(kCpuExecutionProvider, kOnnxDomain, 7, 12,
-                                                                            double, Greater)>,
-      BuildKernelCreateInfo<ONNX_OPERATOR_VERSIONED_TYPED_KERNEL_CLASS_NAME(kCpuExecutionProvider, kOnnxDomain, 7, 12,
-                                                                            bool, Equal)>,
-      BuildKernelCreateInfo<ONNX_OPERATOR_VERSIONED_TYPED_KERNEL_CLASS_NAME(kCpuExecutionProvider, kOnnxDomain, 7, 12,
-                                                                            int32_t, Equal)>,
-      BuildKernelCreateInfo<ONNX_OPERATOR_VERSIONED_TYPED_KERNEL_CLASS_NAME(kCpuExecutionProvider, kOnnxDomain, 7, 12,
-                                                                            int64_t, Equal)>,
-      BuildKernelCreateInfo<ONNX_OPERATOR_VERSIONED_TYPED_KERNEL_CLASS_NAME(kCpuExecutionProvider, kOnnxDomain, 7, 12,
-                                                                            float, Equal)>,
-      BuildKernelCreateInfo<ONNX_OPERATOR_VERSIONED_TYPED_KERNEL_CLASS_NAME(kCpuExecutionProvider, kOnnxDomain, 7, 12,
-=======
       BuildKernelCreateInfo<ONNX_OPERATOR_VERSIONED_TYPED_KERNEL_CLASS_NAME(kCpuExecutionProvider, kOnnxDomain, 7, 8,
                                                                             float, Less)>,
       BuildKernelCreateInfo<ONNX_OPERATOR_VERSIONED_TYPED_KERNEL_CLASS_NAME(kCpuExecutionProvider, kOnnxDomain, 7, 8,
@@ -729,7 +710,6 @@
       BuildKernelCreateInfo<ONNX_OPERATOR_VERSIONED_TYPED_KERNEL_CLASS_NAME(kCpuExecutionProvider, kOnnxDomain, 7, 10,
                                                                             float, Equal)>,
       BuildKernelCreateInfo<ONNX_OPERATOR_VERSIONED_TYPED_KERNEL_CLASS_NAME(kCpuExecutionProvider, kOnnxDomain, 7, 10,
->>>>>>> 2acdc3cd
                                                                             double, Equal)>,
       BuildKernelCreateInfo<ONNX_OPERATOR_VERSIONED_TYPED_KERNEL_CLASS_NAME(kCpuExecutionProvider, kOnnxDomain, 6, 7,
                                                                             float, Mean)>,
@@ -915,24 +895,18 @@
       BuildKernelCreateInfo<ONNX_OPERATOR_KERNEL_CLASS_NAME(kCpuExecutionProvider, kOnnxDomain, 9, ConstantOfShape)>,
       BuildKernelCreateInfo<ONNX_OPERATOR_VERSIONED_KERNEL_CLASS_NAME(kCpuExecutionProvider, kOnnxDomain, 9, 12,
                                                                       MeanVarianceNormalization)>,
-<<<<<<< HEAD
-=======
       BuildKernelCreateInfo<ONNX_OPERATOR_VERSIONED_TYPED_KERNEL_CLASS_NAME(kCpuExecutionProvider, kOnnxDomain, 9, 12, float,
                                                                             Greater)>,
       BuildKernelCreateInfo<ONNX_OPERATOR_VERSIONED_TYPED_KERNEL_CLASS_NAME(kCpuExecutionProvider, kOnnxDomain, 9, 12, double,
                                                                             Greater)>,
->>>>>>> 2acdc3cd
       BuildKernelCreateInfo<ONNX_OPERATOR_VERSIONED_TYPED_KERNEL_CLASS_NAME(kCpuExecutionProvider, kOnnxDomain, 9, 12, int32_t,
                                                                             Greater)>,
       BuildKernelCreateInfo<ONNX_OPERATOR_VERSIONED_TYPED_KERNEL_CLASS_NAME(kCpuExecutionProvider, kOnnxDomain, 9, 12, int64_t,
                                                                             Greater)>,
-<<<<<<< HEAD
-=======
       BuildKernelCreateInfo<ONNX_OPERATOR_VERSIONED_TYPED_KERNEL_CLASS_NAME(kCpuExecutionProvider, kOnnxDomain, 9, 12, float,
                                                                             Less)>,
       BuildKernelCreateInfo<ONNX_OPERATOR_VERSIONED_TYPED_KERNEL_CLASS_NAME(kCpuExecutionProvider, kOnnxDomain, 9, 12, double,
                                                                             Less)>,
->>>>>>> 2acdc3cd
       BuildKernelCreateInfo<ONNX_OPERATOR_VERSIONED_TYPED_KERNEL_CLASS_NAME(kCpuExecutionProvider, kOnnxDomain, 9, 12, int32_t,
                                                                             Less)>,
       BuildKernelCreateInfo<ONNX_OPERATOR_VERSIONED_TYPED_KERNEL_CLASS_NAME(kCpuExecutionProvider, kOnnxDomain, 9, 12, int64_t,
@@ -1065,8 +1039,6 @@
                                                                   CumSum)>,
       BuildKernelCreateInfo<ONNX_OPERATOR_TYPED_KERNEL_CLASS_NAME(kCpuExecutionProvider, kOnnxDomain, 11, int64_t,
                                                                   CumSum)>,
-<<<<<<< HEAD
-=======
       BuildKernelCreateInfo<ONNX_OPERATOR_VERSIONED_TYPED_KERNEL_CLASS_NAME(kCpuExecutionProvider, kOnnxDomain, 11, 12,
                                                                             bool, Equal)>,
       BuildKernelCreateInfo<ONNX_OPERATOR_VERSIONED_TYPED_KERNEL_CLASS_NAME(kCpuExecutionProvider, kOnnxDomain, 11, 12,
@@ -1077,7 +1049,6 @@
                                                                             float, Equal)>,
       BuildKernelCreateInfo<ONNX_OPERATOR_VERSIONED_TYPED_KERNEL_CLASS_NAME(kCpuExecutionProvider, kOnnxDomain, 11, 12,
                                                                             double, Equal)>,
->>>>>>> 2acdc3cd
       BuildKernelCreateInfo<ONNX_OPERATOR_TYPED_KERNEL_CLASS_NAME(kCpuExecutionProvider, kOnnxDomain, 11, float,
                                                                   Round)>,
       BuildKernelCreateInfo<ONNX_OPERATOR_TYPED_KERNEL_CLASS_NAME(kCpuExecutionProvider, kOnnxDomain, 11, double,
@@ -1105,11 +1076,7 @@
                                                                   Softmax)>,
       BuildKernelCreateInfo<ONNX_OPERATOR_TYPED_KERNEL_CLASS_NAME(kCpuExecutionProvider, kOnnxDomain, 11, float,
                                                                   Softmax)>,
-<<<<<<< HEAD
       BuildKernelCreateInfo<ONNX_OPERATOR_VERSIONED_KERNEL_CLASS_NAME(kCpuExecutionProvider, kOnnxDomain, 11, 12, Loop)>,
-=======
-      BuildKernelCreateInfo<ONNX_OPERATOR_KERNEL_CLASS_NAME(kCpuExecutionProvider, kOnnxDomain, 11, Loop)>,
->>>>>>> 2acdc3cd
       BuildKernelCreateInfo<ONNX_OPERATOR_VERSIONED_KERNEL_CLASS_NAME(kCpuExecutionProvider, kOnnxDomain, 11, 12, DepthToSpace)>,
       BuildKernelCreateInfo<ONNX_OPERATOR_KERNEL_CLASS_NAME(kCpuExecutionProvider, kOnnxDomain, 11, Scan)>,
       BuildKernelCreateInfo<ONNX_OPERATOR_VERSIONED_KERNEL_CLASS_NAME(kCpuExecutionProvider, kOnnxDomain, 11, 12, Flatten)>,
@@ -1129,11 +1096,7 @@
       BuildKernelCreateInfo<ONNX_OPERATOR_KERNEL_CLASS_NAME(kCpuExecutionProvider, kOnnxDomain, 11, LpPool)>,
       BuildKernelCreateInfo<ONNX_OPERATOR_KERNEL_CLASS_NAME(kCpuExecutionProvider, kOnnxDomain, 11, Conv)>,
       BuildKernelCreateInfo<ONNX_OPERATOR_KERNEL_CLASS_NAME(kCpuExecutionProvider, kOnnxDomain, 11, ConvTranspose)>,
-<<<<<<< HEAD
       BuildKernelCreateInfo<ONNX_OPERATOR_VERSIONED_KERNEL_CLASS_NAME(kCpuExecutionProvider, kOnnxDomain, 11, 12, If)>,
-=======
-      BuildKernelCreateInfo<ONNX_OPERATOR_KERNEL_CLASS_NAME(kCpuExecutionProvider, kOnnxDomain, 11, If)>,
->>>>>>> 2acdc3cd
       BuildKernelCreateInfo<ONNX_OPERATOR_KERNEL_CLASS_NAME(kCpuExecutionProvider, kOnnxDomain, 11, SequenceLength)>,
       BuildKernelCreateInfo<ONNX_OPERATOR_KERNEL_CLASS_NAME(kCpuExecutionProvider, kOnnxDomain, 11, SequenceAt)>,
       BuildKernelCreateInfo<ONNX_OPERATOR_KERNEL_CLASS_NAME(kCpuExecutionProvider, kOnnxDomain, 11, SequenceEmpty)>,
@@ -1545,11 +1508,8 @@
                                                                   int32_t, Resize)>,
       BuildKernelCreateInfo<ONNX_OPERATOR_TYPED_KERNEL_CLASS_NAME(kCpuExecutionProvider, kOnnxDomain, 13,
                                                                   uint8_t, Resize)>,
-<<<<<<< HEAD
       BuildKernelCreateInfo<ONNX_OPERATOR_KERNEL_CLASS_NAME(kCpuExecutionProvider, kOnnxDomain, 13, Loop)>,
       BuildKernelCreateInfo<ONNX_OPERATOR_KERNEL_CLASS_NAME(kCpuExecutionProvider, kOnnxDomain, 13, If)>,
-=======
->>>>>>> 2acdc3cd
   };
 
   for (auto& function_table_entry : function_table) {
