// Copyright (c) Microsoft Corporation. All rights reserved.
// Licensed under the MIT License.

#include "core/providers/cpu/cpu_execution_provider.h"
#include "core/framework/op_kernel.h"
#include "core/framework/kernel_registry.h"
#include "core/mlas/inc/mlas.h"

#ifndef DISABLE_CONTRIB_OPS
#include "contrib_ops/cpu/cpu_contrib_kernels.h"
#endif

#ifdef ML_FEATURIZERS
#include "featurizers_ops/cpu/cpu_featurizers_kernels.h"
#endif

#ifdef ENABLE_TRAINING
#include "orttraining/training_ops/cpu/cpu_training_kernels.h"
#endif

#include "core/framework/compute_capability.h"

namespace {
struct KernelRegistryAndStatus {
  std::shared_ptr<onnxruntime::KernelRegistry> kernel_registry = std::make_shared<onnxruntime::KernelRegistry>();
  Status st;
};
}  // namespace

namespace onnxruntime {

// Forward declarations of op kernels
class ONNX_OPERATOR_VERSIONED_KERNEL_CLASS_NAME(kCpuExecutionProvider, kOnnxDomain, 6, 10, Clip);
class ONNX_OPERATOR_KERNEL_CLASS_NAME(kCpuExecutionProvider, kOnnxDomain, 6, Elu);
class ONNX_OPERATOR_KERNEL_CLASS_NAME(kCpuExecutionProvider, kOnnxDomain, 6, HardSigmoid);
class ONNX_OPERATOR_KERNEL_CLASS_NAME(kCpuExecutionProvider, kOnnxDomain, 6, LeakyRelu);
class ONNX_OPERATOR_VERSIONED_KERNEL_CLASS_NAME(kCpuExecutionProvider, kOnnxDomain, 6, 12, Relu);
class ONNX_OPERATOR_KERNEL_CLASS_NAME(kCpuExecutionProvider, kOnnxDomain, 6, Selu);
class ONNX_OPERATOR_VERSIONED_KERNEL_CLASS_NAME(kCpuExecutionProvider, kOnnxDomain, 6, 12, Sigmoid);
class ONNX_OPERATOR_KERNEL_CLASS_NAME(kCpuExecutionProvider, kOnnxDomain, 13, Sigmoid);
class ONNX_OPERATOR_KERNEL_CLASS_NAME(kCpuExecutionProvider, kOnnxDomain, 1, Softplus);
class ONNX_OPERATOR_KERNEL_CLASS_NAME(kCpuExecutionProvider, kOnnxDomain, 1, Softsign);
class ONNX_OPERATOR_VERSIONED_KERNEL_CLASS_NAME(kCpuExecutionProvider, kOnnxDomain, 6, 12, Tanh);
class ONNX_OPERATOR_KERNEL_CLASS_NAME(kCpuExecutionProvider, kOnnxDomain, 13, Tanh);
class ONNX_OPERATOR_VERSIONED_KERNEL_CLASS_NAME(kCpuExecutionProvider, kOnnxDomain, 7, 9, PRelu);
class ONNX_OPERATOR_KERNEL_CLASS_NAME(kCpuExecutionProvider, kOnnxDomain, 1, RandomNormal);
class ONNX_OPERATOR_KERNEL_CLASS_NAME(kCpuExecutionProvider, kOnnxDomain, 1, RandomUniform);
class ONNX_OPERATOR_KERNEL_CLASS_NAME(kCpuExecutionProvider, kOnnxDomain, 1, RandomNormalLike);
class ONNX_OPERATOR_KERNEL_CLASS_NAME(kCpuExecutionProvider, kOnnxDomain, 1, RandomUniformLike);
class ONNX_OPERATOR_KERNEL_CLASS_NAME(kCpuExecutionProvider, kOnnxDomain, 7, Multinomial);
class ONNX_OPERATOR_VERSIONED_TYPED_KERNEL_CLASS_NAME(kCpuExecutionProvider, kOnnxDomain, 6, 12, float, Abs);
class ONNX_OPERATOR_VERSIONED_TYPED_KERNEL_CLASS_NAME(kCpuExecutionProvider, kOnnxDomain, 6, 12, double, Abs);
class ONNX_OPERATOR_VERSIONED_TYPED_KERNEL_CLASS_NAME(kCpuExecutionProvider, kOnnxDomain, 6, 12, int8_t, Abs);
class ONNX_OPERATOR_VERSIONED_TYPED_KERNEL_CLASS_NAME(kCpuExecutionProvider, kOnnxDomain, 6, 12, int16_t, Abs);
class ONNX_OPERATOR_VERSIONED_TYPED_KERNEL_CLASS_NAME(kCpuExecutionProvider, kOnnxDomain, 6, 12, int32_t, Abs);
class ONNX_OPERATOR_VERSIONED_TYPED_KERNEL_CLASS_NAME(kCpuExecutionProvider, kOnnxDomain, 6, 12, int64_t, Abs);
class ONNX_OPERATOR_VERSIONED_TYPED_KERNEL_CLASS_NAME(kCpuExecutionProvider, kOnnxDomain, 6, 12, uint8_t, Abs);
class ONNX_OPERATOR_VERSIONED_TYPED_KERNEL_CLASS_NAME(kCpuExecutionProvider, kOnnxDomain, 6, 12, uint16_t, Abs);
class ONNX_OPERATOR_VERSIONED_TYPED_KERNEL_CLASS_NAME(kCpuExecutionProvider, kOnnxDomain, 6, 12, uint32_t, Abs);
class ONNX_OPERATOR_VERSIONED_TYPED_KERNEL_CLASS_NAME(kCpuExecutionProvider, kOnnxDomain, 6, 12, uint64_t, Abs);
class ONNX_OPERATOR_VERSIONED_TYPED_KERNEL_CLASS_NAME(kCpuExecutionProvider, kOnnxDomain, 6, 12, float, Floor);
class ONNX_OPERATOR_VERSIONED_TYPED_KERNEL_CLASS_NAME(kCpuExecutionProvider, kOnnxDomain, 6, 12, float, Ceil);
class ONNX_OPERATOR_VERSIONED_TYPED_KERNEL_CLASS_NAME(kCpuExecutionProvider, kOnnxDomain, 6, 12, float, Reciprocal);
class ONNX_OPERATOR_VERSIONED_TYPED_KERNEL_CLASS_NAME(kCpuExecutionProvider, kOnnxDomain, 6, 12, float, Sqrt);
class ONNX_OPERATOR_VERSIONED_TYPED_KERNEL_CLASS_NAME(kCpuExecutionProvider, kOnnxDomain, 6, 12, double, Sqrt);
class ONNX_OPERATOR_VERSIONED_TYPED_KERNEL_CLASS_NAME(kCpuExecutionProvider, kOnnxDomain, 7, 12, float, Add);
class ONNX_OPERATOR_VERSIONED_TYPED_KERNEL_CLASS_NAME(kCpuExecutionProvider, kOnnxDomain, 7, 12, double, Add);
class ONNX_OPERATOR_VERSIONED_TYPED_KERNEL_CLASS_NAME(kCpuExecutionProvider, kOnnxDomain, 7, 12, int32_t, Add);
class ONNX_OPERATOR_VERSIONED_TYPED_KERNEL_CLASS_NAME(kCpuExecutionProvider, kOnnxDomain, 7, 12, int64_t, Add);
class ONNX_OPERATOR_VERSIONED_TYPED_KERNEL_CLASS_NAME(kCpuExecutionProvider, kOnnxDomain, 7, 12, float, Sub);
class ONNX_OPERATOR_VERSIONED_TYPED_KERNEL_CLASS_NAME(kCpuExecutionProvider, kOnnxDomain, 7, 12, double, Sub);
class ONNX_OPERATOR_VERSIONED_TYPED_KERNEL_CLASS_NAME(kCpuExecutionProvider, kOnnxDomain, 7, 12, int32_t, Sub);
class ONNX_OPERATOR_VERSIONED_TYPED_KERNEL_CLASS_NAME(kCpuExecutionProvider, kOnnxDomain, 7, 12, int64_t, Sub);
class ONNX_OPERATOR_VERSIONED_TYPED_KERNEL_CLASS_NAME(kCpuExecutionProvider, kOnnxDomain, 7, 12, float, Mul);
class ONNX_OPERATOR_VERSIONED_TYPED_KERNEL_CLASS_NAME(kCpuExecutionProvider, kOnnxDomain, 7, 12, double, Mul);
class ONNX_OPERATOR_VERSIONED_TYPED_KERNEL_CLASS_NAME(kCpuExecutionProvider, kOnnxDomain, 7, 12, int32_t, Mul);
class ONNX_OPERATOR_VERSIONED_TYPED_KERNEL_CLASS_NAME(kCpuExecutionProvider, kOnnxDomain, 7, 12, int64_t, Mul);
class ONNX_OPERATOR_VERSIONED_TYPED_KERNEL_CLASS_NAME(kCpuExecutionProvider, kOnnxDomain, 7, 12, float, Div);
class ONNX_OPERATOR_VERSIONED_TYPED_KERNEL_CLASS_NAME(kCpuExecutionProvider, kOnnxDomain, 7, 12, double, Div);
class ONNX_OPERATOR_VERSIONED_TYPED_KERNEL_CLASS_NAME(kCpuExecutionProvider, kOnnxDomain, 7, 12, int32_t, Div);
class ONNX_OPERATOR_VERSIONED_TYPED_KERNEL_CLASS_NAME(kCpuExecutionProvider, kOnnxDomain, 7, 12, int64_t, Div);
class ONNX_OPERATOR_VERSIONED_TYPED_KERNEL_CLASS_NAME(kCpuExecutionProvider, kOnnxDomain, 6, 12, float, Neg);
class ONNX_OPERATOR_VERSIONED_TYPED_KERNEL_CLASS_NAME(kCpuExecutionProvider, kOnnxDomain, 6, 12, double, Neg);
class ONNX_OPERATOR_VERSIONED_TYPED_KERNEL_CLASS_NAME(kCpuExecutionProvider, kOnnxDomain, 6, 12, int8_t, Neg);
class ONNX_OPERATOR_VERSIONED_TYPED_KERNEL_CLASS_NAME(kCpuExecutionProvider, kOnnxDomain, 6, 12, int32_t, Neg);
class ONNX_OPERATOR_VERSIONED_TYPED_KERNEL_CLASS_NAME(kCpuExecutionProvider, kOnnxDomain, 6, 12, int64_t, Neg);
class ONNX_OPERATOR_VERSIONED_KERNEL_CLASS_NAME(kCpuExecutionProvider, kOnnxDomain, 7, 11, Pow);
class ONNX_OPERATOR_VERSIONED_TYPED_KERNEL_CLASS_NAME(kCpuExecutionProvider, kOnnxDomain, 6, 12, float, Exp);
class ONNX_OPERATOR_VERSIONED_TYPED_KERNEL_CLASS_NAME(kCpuExecutionProvider, kOnnxDomain, 6, 12, double, Exp);
class ONNX_OPERATOR_VERSIONED_TYPED_KERNEL_CLASS_NAME(kCpuExecutionProvider, kOnnxDomain, 6, 12, float, Log);
class ONNX_OPERATOR_VERSIONED_TYPED_KERNEL_CLASS_NAME(kCpuExecutionProvider, kOnnxDomain, 6, 7, float, Sum);
class ONNX_OPERATOR_VERSIONED_TYPED_KERNEL_CLASS_NAME(kCpuExecutionProvider, kOnnxDomain, 8, 12, float, Sum);
class ONNX_OPERATOR_VERSIONED_TYPED_KERNEL_CLASS_NAME(kCpuExecutionProvider, kOnnxDomain, 6, 7, float, Min);
class ONNX_OPERATOR_VERSIONED_KERNEL_CLASS_NAME(kCpuExecutionProvider, kOnnxDomain, 8, 11, Min);
class ONNX_OPERATOR_VERSIONED_TYPED_KERNEL_CLASS_NAME(kCpuExecutionProvider, kOnnxDomain, 6, 7, float, Max);
class ONNX_OPERATOR_VERSIONED_KERNEL_CLASS_NAME(kCpuExecutionProvider, kOnnxDomain, 8, 11, Max);
class ONNX_OPERATOR_KERNEL_CLASS_NAME(kCpuExecutionProvider, kOnnxDomain, 1, Not);
class ONNX_OPERATOR_KERNEL_CLASS_NAME(kCpuExecutionProvider, kOnnxDomain, 7, And);
class ONNX_OPERATOR_KERNEL_CLASS_NAME(kCpuExecutionProvider, kOnnxDomain, 7, Or);
class ONNX_OPERATOR_KERNEL_CLASS_NAME(kCpuExecutionProvider, kOnnxDomain, 7, Xor);
class ONNX_OPERATOR_VERSIONED_TYPED_KERNEL_CLASS_NAME(kCpuExecutionProvider, kOnnxDomain, 7, 12, float, Less);
class ONNX_OPERATOR_VERSIONED_TYPED_KERNEL_CLASS_NAME(kCpuExecutionProvider, kOnnxDomain, 7, 12, double, Less);
class ONNX_OPERATOR_VERSIONED_TYPED_KERNEL_CLASS_NAME(kCpuExecutionProvider, kOnnxDomain, 7, 12, float, Greater);
class ONNX_OPERATOR_VERSIONED_TYPED_KERNEL_CLASS_NAME(kCpuExecutionProvider, kOnnxDomain, 7, 12, double, Greater);
class ONNX_OPERATOR_VERSIONED_TYPED_KERNEL_CLASS_NAME(kCpuExecutionProvider, kOnnxDomain, 7, 12, bool, Equal);
class ONNX_OPERATOR_VERSIONED_TYPED_KERNEL_CLASS_NAME(kCpuExecutionProvider, kOnnxDomain, 7, 12, int32_t, Equal);
class ONNX_OPERATOR_VERSIONED_TYPED_KERNEL_CLASS_NAME(kCpuExecutionProvider, kOnnxDomain, 7, 12, int64_t, Equal);
class ONNX_OPERATOR_VERSIONED_TYPED_KERNEL_CLASS_NAME(kCpuExecutionProvider, kOnnxDomain, 7, 12, float, Equal);
class ONNX_OPERATOR_VERSIONED_TYPED_KERNEL_CLASS_NAME(kCpuExecutionProvider, kOnnxDomain, 7, 12, double, Equal);
class ONNX_OPERATOR_VERSIONED_TYPED_KERNEL_CLASS_NAME(kCpuExecutionProvider, kOnnxDomain, 6, 7, float, Mean);
class ONNX_OPERATOR_VERSIONED_TYPED_KERNEL_CLASS_NAME(kCpuExecutionProvider, kOnnxDomain, 8, 12, float, Mean);
class ONNX_OPERATOR_TYPED_KERNEL_CLASS_NAME(kCpuExecutionProvider, kOnnxDomain, 7, float, Sin);
class ONNX_OPERATOR_TYPED_KERNEL_CLASS_NAME(kCpuExecutionProvider, kOnnxDomain, 7, double, Sin);
class ONNX_OPERATOR_KERNEL_CLASS_NAME(kCpuExecutionProvider, kOnnxDomain, 7, Cos);
class ONNX_OPERATOR_KERNEL_CLASS_NAME(kCpuExecutionProvider, kOnnxDomain, 7, Tan);
class ONNX_OPERATOR_KERNEL_CLASS_NAME(kCpuExecutionProvider, kOnnxDomain, 7, Asin);
class ONNX_OPERATOR_KERNEL_CLASS_NAME(kCpuExecutionProvider, kOnnxDomain, 7, Acos);
class ONNX_OPERATOR_KERNEL_CLASS_NAME(kCpuExecutionProvider, kOnnxDomain, 7, Atan);
class ONNX_OPERATOR_VERSIONED_KERNEL_CLASS_NAME(kCpuExecutionProvider, kOnnxDomain, 7, 8, Gemm);
class ONNX_OPERATOR_VERSIONED_KERNEL_CLASS_NAME(kCpuExecutionProvider, kOnnxDomain, 1, 10, Hardmax);
class ONNX_OPERATOR_VERSIONED_TYPED_KERNEL_CLASS_NAME(kCpuExecutionProvider, kOnnxDomain, 1, 10, float, LogSoftmax);
class ONNX_OPERATOR_VERSIONED_TYPED_KERNEL_CLASS_NAME(kCpuExecutionProvider, kOnnxDomain, 1, 10, double, LogSoftmax);
class ONNX_OPERATOR_VERSIONED_TYPED_KERNEL_CLASS_NAME(kCpuExecutionProvider, kOnnxDomain, 1, 8, float, MatMul);
class ONNX_OPERATOR_VERSIONED_TYPED_KERNEL_CLASS_NAME(kCpuExecutionProvider, kOnnxDomain, 1, 8, double, MatMul);
class ONNX_OPERATOR_VERSIONED_TYPED_KERNEL_CLASS_NAME(kCpuExecutionProvider, kOnnxDomain, 1, 10, float, Softmax);
class ONNX_OPERATOR_VERSIONED_TYPED_KERNEL_CLASS_NAME(kCpuExecutionProvider, kOnnxDomain, 1, 10, double, Softmax);
class ONNX_OPERATOR_VERSIONED_KERNEL_CLASS_NAME(kCpuExecutionProvider, kOnnxDomain, 1, 9, TopK);
class ONNX_OPERATOR_VERSIONED_TYPED_KERNEL_CLASS_NAME(kCpuExecutionProvider, kOnnxDomain, 7, 9, float, BatchNormalization);
class ONNX_OPERATOR_VERSIONED_TYPED_KERNEL_CLASS_NAME(kCpuExecutionProvider, kOnnxDomain, 7, 9, double, BatchNormalization);
class ONNX_OPERATOR_VERSIONED_KERNEL_CLASS_NAME(kCpuExecutionProvider, kOnnxDomain, 1, 10, Conv);
class ONNX_OPERATOR_VERSIONED_KERNEL_CLASS_NAME(kCpuExecutionProvider, kOnnxDomain, 1, 10, ConvTranspose);
class ONNX_OPERATOR_VERSIONED_KERNEL_CLASS_NAME(kCpuExecutionProvider, kOnnxDomain, 1, 8, Flatten);
class ONNX_OPERATOR_KERNEL_CLASS_NAME(kCpuExecutionProvider, kOnnxDomain, 6, InstanceNormalization);
class ONNX_OPERATOR_KERNEL_CLASS_NAME(kCpuExecutionProvider, kOnnxDomain, 1, LpNormalization);
class ONNX_OPERATOR_VERSIONED_KERNEL_CLASS_NAME(kCpuExecutionProvider, kOnnxDomain, 1, 12, LRN);
class ONNX_OPERATOR_VERSIONED_KERNEL_CLASS_NAME(kCpuExecutionProvider, kOnnxDomain, 7, 9, AveragePool);
class ONNX_OPERATOR_VERSIONED_KERNEL_CLASS_NAME(kCpuExecutionProvider, kOnnxDomain, 1, 7, MaxPool);
class ONNX_OPERATOR_VERSIONED_KERNEL_CLASS_NAME(kCpuExecutionProvider, kOnnxDomain, 8, 11, MaxPool);
class ONNX_OPERATOR_VERSIONED_KERNEL_CLASS_NAME(kCpuExecutionProvider, kOnnxDomain, 2, 10, LpPool);
class ONNX_OPERATOR_KERNEL_CLASS_NAME(kCpuExecutionProvider, kOnnxDomain, 2, GlobalLpPool);
class ONNX_OPERATOR_KERNEL_CLASS_NAME(kCpuExecutionProvider, kOnnxDomain, 1, GlobalAveragePool);
class ONNX_OPERATOR_KERNEL_CLASS_NAME(kCpuExecutionProvider, kOnnxDomain, 1, GlobalMaxPool);
class ONNX_OPERATOR_KERNEL_CLASS_NAME(kCpuExecutionProvider, kOnnxDomain, 1, MaxRoiPool);
class ONNX_OPERATOR_VERSIONED_TYPED_KERNEL_CLASS_NAME(kCpuExecutionProvider, kOnnxDomain, 1, 10, float, ReduceL1);
class ONNX_OPERATOR_VERSIONED_TYPED_KERNEL_CLASS_NAME(kCpuExecutionProvider, kOnnxDomain, 1, 10, int32_t, ReduceL1);
class ONNX_OPERATOR_VERSIONED_TYPED_KERNEL_CLASS_NAME(kCpuExecutionProvider, kOnnxDomain, 1, 10, float, ReduceL2);
class ONNX_OPERATOR_VERSIONED_TYPED_KERNEL_CLASS_NAME(kCpuExecutionProvider, kOnnxDomain, 1, 10, int32_t, ReduceL2);
class ONNX_OPERATOR_VERSIONED_TYPED_KERNEL_CLASS_NAME(kCpuExecutionProvider, kOnnxDomain, 1, 10, float, ReduceLogSum);
class ONNX_OPERATOR_VERSIONED_TYPED_KERNEL_CLASS_NAME(kCpuExecutionProvider, kOnnxDomain, 1, 10, int32_t,
                                                      ReduceLogSum);
class ONNX_OPERATOR_VERSIONED_TYPED_KERNEL_CLASS_NAME(kCpuExecutionProvider, kOnnxDomain, 1, 10, float,
                                                      ReduceLogSumExp);
class ONNX_OPERATOR_VERSIONED_TYPED_KERNEL_CLASS_NAME(kCpuExecutionProvider, kOnnxDomain, 1, 10, int32_t,
                                                      ReduceLogSumExp);
class ONNX_OPERATOR_VERSIONED_TYPED_KERNEL_CLASS_NAME(kCpuExecutionProvider, kOnnxDomain, 1, 10, float, ReduceMax);
class ONNX_OPERATOR_VERSIONED_TYPED_KERNEL_CLASS_NAME(kCpuExecutionProvider, kOnnxDomain, 1, 10, int32_t, ReduceMax);
class ONNX_OPERATOR_VERSIONED_TYPED_KERNEL_CLASS_NAME(kCpuExecutionProvider, kOnnxDomain, 1, 10, int64_t, ReduceMax);
class ONNX_OPERATOR_VERSIONED_TYPED_KERNEL_CLASS_NAME(kCpuExecutionProvider, kOnnxDomain, 1, 10, float, ReduceMean);
class ONNX_OPERATOR_VERSIONED_TYPED_KERNEL_CLASS_NAME(kCpuExecutionProvider, kOnnxDomain, 1, 10, int32_t, ReduceMean);
class ONNX_OPERATOR_VERSIONED_TYPED_KERNEL_CLASS_NAME(kCpuExecutionProvider, kOnnxDomain, 1, 10, float, ReduceMin);
class ONNX_OPERATOR_VERSIONED_TYPED_KERNEL_CLASS_NAME(kCpuExecutionProvider, kOnnxDomain, 1, 10, int32_t, ReduceMin);
class ONNX_OPERATOR_VERSIONED_TYPED_KERNEL_CLASS_NAME(kCpuExecutionProvider, kOnnxDomain, 1, 10, int64_t, ReduceMin);
class ONNX_OPERATOR_VERSIONED_TYPED_KERNEL_CLASS_NAME(kCpuExecutionProvider, kOnnxDomain, 1, 10, float, ReduceProd);
class ONNX_OPERATOR_VERSIONED_TYPED_KERNEL_CLASS_NAME(kCpuExecutionProvider, kOnnxDomain, 1, 10, int32_t, ReduceProd);
class ONNX_OPERATOR_VERSIONED_TYPED_KERNEL_CLASS_NAME(kCpuExecutionProvider, kOnnxDomain, 1, 10, int64_t, ReduceProd);
class ONNX_OPERATOR_VERSIONED_TYPED_KERNEL_CLASS_NAME(kCpuExecutionProvider, kOnnxDomain, 1, 10, float, ReduceSum);
class ONNX_OPERATOR_VERSIONED_TYPED_KERNEL_CLASS_NAME(kCpuExecutionProvider, kOnnxDomain, 1, 10, int32_t, ReduceSum);
class ONNX_OPERATOR_VERSIONED_TYPED_KERNEL_CLASS_NAME(kCpuExecutionProvider, kOnnxDomain, 1, 10, double, ReduceSum);
class ONNX_OPERATOR_VERSIONED_TYPED_KERNEL_CLASS_NAME(kCpuExecutionProvider, kOnnxDomain, 1, 10, int64_t, ReduceSum);
class ONNX_OPERATOR_VERSIONED_TYPED_KERNEL_CLASS_NAME(kCpuExecutionProvider, kOnnxDomain, 1, 10, float,
                                                      ReduceSumSquare);
class ONNX_OPERATOR_VERSIONED_TYPED_KERNEL_CLASS_NAME(kCpuExecutionProvider, kOnnxDomain, 1, 10, int32_t,
                                                      ReduceSumSquare);
class ONNX_OPERATOR_VERSIONED_TYPED_KERNEL_CLASS_NAME(kCpuExecutionProvider, kOnnxDomain, 1, 10, double,
                                                      ReduceSumSquare);
class ONNX_OPERATOR_VERSIONED_TYPED_KERNEL_CLASS_NAME(kCpuExecutionProvider, kOnnxDomain, 1, 10, float, ArgMax);
class ONNX_OPERATOR_VERSIONED_TYPED_KERNEL_CLASS_NAME(kCpuExecutionProvider, kOnnxDomain, 1, 10, int32_t, ArgMax);
class ONNX_OPERATOR_VERSIONED_TYPED_KERNEL_CLASS_NAME(kCpuExecutionProvider, kOnnxDomain, 1, 10, float, ArgMin);
class ONNX_OPERATOR_VERSIONED_TYPED_KERNEL_CLASS_NAME(kCpuExecutionProvider, kOnnxDomain, 1, 10, int32_t, ArgMin);
class ONNX_OPERATOR_KERNEL_CLASS_NAME(kCpuExecutionProvider, kOnnxDomain, 7, GRU);
class ONNX_OPERATOR_KERNEL_CLASS_NAME(kCpuExecutionProvider, kOnnxDomain, 7, LSTM);
class ONNX_OPERATOR_KERNEL_CLASS_NAME(kCpuExecutionProvider, kOnnxDomain, 7, RNN);
class ONNX_OPERATOR_VERSIONED_KERNEL_CLASS_NAME(kCpuExecutionProvider, kOnnxDomain, 6, 12, Cast);
class ONNX_OPERATOR_VERSIONED_KERNEL_CLASS_NAME(kCpuExecutionProvider, kOnnxDomain, 4, 10, Concat);
class ONNX_OPERATOR_VERSIONED_KERNEL_CLASS_NAME(kCpuExecutionProvider, kOnnxDomain, 1, 10, Gather);
class ONNX_OPERATOR_VERSIONED_KERNEL_CLASS_NAME(kCpuExecutionProvider, kOnnxDomain, 7, 9, Dropout);
class ONNX_OPERATOR_VERSIONED_KERNEL_CLASS_NAME(kCpuExecutionProvider, kOnnxDomain, 1, 12, Identity);
class ONNX_OPERATOR_VERSIONED_KERNEL_CLASS_NAME(kCpuExecutionProvider, kOnnxDomain, 2, 10, Pad);
class ONNX_OPERATOR_VERSIONED_KERNEL_CLASS_NAME(kCpuExecutionProvider, kOnnxDomain, 1, 4, Reshape_1);
class ONNX_OPERATOR_VERSIONED_KERNEL_CLASS_NAME(kCpuExecutionProvider, kOnnxDomain, 5, 12, Reshape);
class ONNX_OPERATOR_VERSIONED_KERNEL_CLASS_NAME(kCpuExecutionProvider, kOnnxDomain, 1, 12, Shape);
class ONNX_OPERATOR_VERSIONED_KERNEL_CLASS_NAME(kCpuExecutionProvider, kOnnxDomain, 1, 12, Size);
class ONNX_OPERATOR_VERSIONED_KERNEL_CLASS_NAME(kCpuExecutionProvider, kOnnxDomain, 1, 9, Slice);
class ONNX_OPERATOR_VERSIONED_KERNEL_CLASS_NAME(kCpuExecutionProvider, kOnnxDomain, 1, 12, SpaceToDepth);
class ONNX_OPERATOR_VERSIONED_KERNEL_CLASS_NAME(kCpuExecutionProvider, kOnnxDomain, 1, 10, DepthToSpace);
class ONNX_OPERATOR_VERSIONED_KERNEL_CLASS_NAME(kCpuExecutionProvider, kOnnxDomain, 2, 10, Split);
class ONNX_OPERATOR_VERSIONED_KERNEL_CLASS_NAME(kCpuExecutionProvider, kOnnxDomain, 1, 10, Squeeze);
class ONNX_OPERATOR_VERSIONED_KERNEL_CLASS_NAME(kCpuExecutionProvider, kOnnxDomain, 6, 12, Tile);
class ONNX_OPERATOR_VERSIONED_KERNEL_CLASS_NAME(kCpuExecutionProvider, kOnnxDomain, 1, 12, Transpose);
class ONNX_OPERATOR_VERSIONED_KERNEL_CLASS_NAME(kCpuExecutionProvider, kOnnxDomain, 1, 10, Unsqueeze);
class ONNX_OPERATOR_VERSIONED_TYPED_KERNEL_CLASS_NAME(kCpuExecutionProvider, kOnnxDomain, 7, 9, float, Upsample);
class ONNX_OPERATOR_VERSIONED_TYPED_KERNEL_CLASS_NAME(kCpuExecutionProvider, kOnnxDomain, 7, 9, int32_t, Upsample);
class ONNX_OPERATOR_VERSIONED_TYPED_KERNEL_CLASS_NAME(kCpuExecutionProvider, kOnnxDomain, 7, 9, uint8_t, Upsample);
class ONNX_OPERATOR_VERSIONED_TYPED_KERNEL_CLASS_NAME(kCpuExecutionProvider, kOnnxDomain, 8, 12, float, Expand);
class ONNX_OPERATOR_VERSIONED_TYPED_KERNEL_CLASS_NAME(kCpuExecutionProvider, kOnnxDomain, 8, 12, double, Expand);
class ONNX_OPERATOR_VERSIONED_TYPED_KERNEL_CLASS_NAME(kCpuExecutionProvider, kOnnxDomain, 8, 12, int8_t, Expand);
class ONNX_OPERATOR_VERSIONED_TYPED_KERNEL_CLASS_NAME(kCpuExecutionProvider, kOnnxDomain, 8, 12, int16_t, Expand);
class ONNX_OPERATOR_VERSIONED_TYPED_KERNEL_CLASS_NAME(kCpuExecutionProvider, kOnnxDomain, 8, 12, int32_t, Expand);
class ONNX_OPERATOR_VERSIONED_TYPED_KERNEL_CLASS_NAME(kCpuExecutionProvider, kOnnxDomain, 8, 12, int64_t, Expand);
class ONNX_OPERATOR_VERSIONED_TYPED_KERNEL_CLASS_NAME(kCpuExecutionProvider, kOnnxDomain, 8, 12, uint8_t, Expand);
class ONNX_OPERATOR_VERSIONED_TYPED_KERNEL_CLASS_NAME(kCpuExecutionProvider, kOnnxDomain, 8, 12, uint16_t, Expand);
class ONNX_OPERATOR_VERSIONED_TYPED_KERNEL_CLASS_NAME(kCpuExecutionProvider, kOnnxDomain, 8, 12, uint32_t, Expand);
class ONNX_OPERATOR_VERSIONED_TYPED_KERNEL_CLASS_NAME(kCpuExecutionProvider, kOnnxDomain, 8, 12, uint64_t, Expand);
class ONNX_OPERATOR_VERSIONED_TYPED_KERNEL_CLASS_NAME(kCpuExecutionProvider, kOnnxDomain, 8, 12, bool, Expand);
class ONNX_OPERATOR_VERSIONED_TYPED_KERNEL_CLASS_NAME(kCpuExecutionProvider, kOnnxDomain, 8, 12, MLFloat16, Expand);
class ONNX_OPERATOR_VERSIONED_KERNEL_CLASS_NAME(kCpuExecutionProvider, kOnnxDomain, 8, 8, Scan);
class ONNX_OPERATOR_VERSIONED_KERNEL_CLASS_NAME(kCpuExecutionProvider, kOnnxDomain, 1, 10, If);
class ONNX_OPERATOR_VERSIONED_KERNEL_CLASS_NAME(kCpuExecutionProvider, kOnnxDomain, 1, 10, Loop);

// Opset 9
class ONNX_OPERATOR_VERSIONED_KERNEL_CLASS_NAME(kCpuExecutionProvider, kOnnxDomain, 9, 10, Compress);
class ONNX_OPERATOR_KERNEL_CLASS_NAME(kCpuExecutionProvider, kOnnxDomain, 9, ConstantOfShape);
class ONNX_OPERATOR_VERSIONED_KERNEL_CLASS_NAME(kCpuExecutionProvider, kOnnxDomain, 9, 12, MeanVarianceNormalization);
class ONNX_OPERATOR_VERSIONED_TYPED_KERNEL_CLASS_NAME(kCpuExecutionProvider, kOnnxDomain, 9, 12, int32_t, Greater);
class ONNX_OPERATOR_VERSIONED_TYPED_KERNEL_CLASS_NAME(kCpuExecutionProvider, kOnnxDomain, 9, 12, int64_t, Greater);
class ONNX_OPERATOR_VERSIONED_TYPED_KERNEL_CLASS_NAME(kCpuExecutionProvider, kOnnxDomain, 9, 12, int32_t, Less);
class ONNX_OPERATOR_VERSIONED_TYPED_KERNEL_CLASS_NAME(kCpuExecutionProvider, kOnnxDomain, 9, 12, int64_t, Less);
class ONNX_OPERATOR_KERNEL_CLASS_NAME(kCpuExecutionProvider, kOnnxDomain, 9, EyeLike);
class ONNX_OPERATOR_VERSIONED_TYPED_KERNEL_CLASS_NAME(kCpuExecutionProvider, kOnnxDomain, 9, 12, float, IsNaN);
class ONNX_OPERATOR_VERSIONED_TYPED_KERNEL_CLASS_NAME(kCpuExecutionProvider, kOnnxDomain, 9, 12, MLFloat16, IsNaN);
class ONNX_OPERATOR_VERSIONED_KERNEL_CLASS_NAME(kCpuExecutionProvider, kOnnxDomain, 9, 12, Sign);
class ONNX_OPERATOR_KERNEL_CLASS_NAME(kCpuExecutionProvider, kOnnxDomain, 9, Shrink);
class ONNX_OPERATOR_VERSIONED_TYPED_KERNEL_CLASS_NAME(kCpuExecutionProvider, kOnnxDomain, 9, 12, float, Erf);
class ONNX_OPERATOR_VERSIONED_TYPED_KERNEL_CLASS_NAME(kCpuExecutionProvider, kOnnxDomain, 9, 10, int64_t_int64_t_int64_t, OneHot);
class ONNX_OPERATOR_VERSIONED_TYPED_KERNEL_CLASS_NAME(kCpuExecutionProvider, kOnnxDomain, 9, 10, float_int64_t_int64_t, OneHot);
class ONNX_OPERATOR_VERSIONED_TYPED_KERNEL_CLASS_NAME(kCpuExecutionProvider, kOnnxDomain, 9, 10, int64_t_string_int64_t, OneHot);
class ONNX_OPERATOR_VERSIONED_TYPED_KERNEL_CLASS_NAME(kCpuExecutionProvider, kOnnxDomain, 9, 10, float_string_int64_t, OneHot);
class ONNX_OPERATOR_VERSIONED_TYPED_KERNEL_CLASS_NAME(kCpuExecutionProvider, kOnnxDomain, 9, 10, float_float_float, OneHot);
class ONNX_OPERATOR_VERSIONED_TYPED_KERNEL_CLASS_NAME(kCpuExecutionProvider, kOnnxDomain, 9, 10, int64_t_int32_t_float, OneHot);
class ONNX_OPERATOR_VERSIONED_TYPED_KERNEL_CLASS_NAME(kCpuExecutionProvider, kOnnxDomain, 9, 10, int64_t_float_int64_t, OneHot);
class ONNX_OPERATOR_VERSIONED_TYPED_KERNEL_CLASS_NAME(kCpuExecutionProvider, kOnnxDomain, 9, 10, int32_t_float_int32_t, OneHot);
class ONNX_OPERATOR_VERSIONED_TYPED_KERNEL_CLASS_NAME(kCpuExecutionProvider, kOnnxDomain, 9, 10, int32_t_float_float, OneHot);
class ONNX_OPERATOR_VERSIONED_TYPED_KERNEL_CLASS_NAME(kCpuExecutionProvider, kOnnxDomain, 9, 10, int64_t_float_float, OneHot);
class ONNX_OPERATOR_VERSIONED_TYPED_KERNEL_CLASS_NAME(kCpuExecutionProvider, kOnnxDomain, 9, 10, int64_t_float_int32_t, OneHot);
class ONNX_OPERATOR_VERSIONED_KERNEL_CLASS_NAME(kCpuExecutionProvider, kOnnxDomain, 9, 10, MaxUnpool);
class ONNX_OPERATOR_KERNEL_CLASS_NAME(kCpuExecutionProvider, kOnnxDomain, 9, Sinh);
class ONNX_OPERATOR_KERNEL_CLASS_NAME(kCpuExecutionProvider, kOnnxDomain, 9, Cosh);
class ONNX_OPERATOR_KERNEL_CLASS_NAME(kCpuExecutionProvider, kOnnxDomain, 9, Asinh);
class ONNX_OPERATOR_KERNEL_CLASS_NAME(kCpuExecutionProvider, kOnnxDomain, 9, Acosh);
class ONNX_OPERATOR_KERNEL_CLASS_NAME(kCpuExecutionProvider, kOnnxDomain, 9, Atanh);
class ONNX_OPERATOR_VERSIONED_KERNEL_CLASS_NAME(kCpuExecutionProvider, kOnnxDomain, 9, 10, Scan);
class ONNX_OPERATOR_VERSIONED_KERNEL_CLASS_NAME(kCpuExecutionProvider, kOnnxDomain, 9, 10, Scatter);
class ONNX_OPERATOR_KERNEL_CLASS_NAME(kCpuExecutionProvider, kOnnxDomain, 9, TfIdfVectorizer);
class ONNX_OPERATOR_VERSIONED_TYPED_KERNEL_CLASS_NAME(kCpuExecutionProvider, kOnnxDomain, 9, 12, bool, NonZero);
class ONNX_OPERATOR_VERSIONED_TYPED_KERNEL_CLASS_NAME(kCpuExecutionProvider, kOnnxDomain, 9, 12, float, NonZero);
class ONNX_OPERATOR_VERSIONED_TYPED_KERNEL_CLASS_NAME(kCpuExecutionProvider, kOnnxDomain, 9, 12, int32_t, NonZero);
class ONNX_OPERATOR_VERSIONED_TYPED_KERNEL_CLASS_NAME(kCpuExecutionProvider, kOnnxDomain, 9, 12, int64_t, NonZero);
class ONNX_OPERATOR_VERSIONED_TYPED_KERNEL_CLASS_NAME(kCpuExecutionProvider, kOnnxDomain, 9, 12, uint8_t, NonZero);
class ONNX_OPERATOR_TYPED_KERNEL_CLASS_NAME(kCpuExecutionProvider, kOnnxDomain, 9, string, Where);
class ONNX_OPERATOR_TYPED_KERNEL_CLASS_NAME(kCpuExecutionProvider, kOnnxDomain, 9, float, Where);
class ONNX_OPERATOR_TYPED_KERNEL_CLASS_NAME(kCpuExecutionProvider, kOnnxDomain, 9, int32_t, Where);
class ONNX_OPERATOR_TYPED_KERNEL_CLASS_NAME(kCpuExecutionProvider, kOnnxDomain, 9, int64_t, Where);
class ONNX_OPERATOR_TYPED_KERNEL_CLASS_NAME(kCpuExecutionProvider, kOnnxDomain, 9, uint8_t, Where);
class ONNX_OPERATOR_VERSIONED_KERNEL_CLASS_NAME(kCpuExecutionProvider, kOnnxDomain, 9, 10, Flatten);
class ONNX_OPERATOR_VERSIONED_KERNEL_CLASS_NAME(kCpuExecutionProvider, kOnnxDomain, 9, 10, Gemm);
class ONNX_OPERATOR_VERSIONED_TYPED_KERNEL_CLASS_NAME(kCpuExecutionProvider, kOnnxDomain, 9, 12, float, MatMul);
class ONNX_OPERATOR_VERSIONED_TYPED_KERNEL_CLASS_NAME(kCpuExecutionProvider, kOnnxDomain, 9, 12, double, MatMul);
class ONNX_OPERATOR_VERSIONED_TYPED_KERNEL_CLASS_NAME(kCpuExecutionProvider, kOnnxDomain, 9, 12, int32_t, MatMul);
class ONNX_OPERATOR_VERSIONED_TYPED_KERNEL_CLASS_NAME(kCpuExecutionProvider, kOnnxDomain, 9, 12, int64_t, MatMul);

// Opset 10
class ONNX_OPERATOR_KERNEL_CLASS_NAME(kCpuExecutionProvider, kOnnxDomain, 10, StringNormalizer);
class ONNX_OPERATOR_VERSIONED_KERNEL_CLASS_NAME(kCpuExecutionProvider, kOnnxDomain, 10, 10, TopK);
class ONNX_OPERATOR_VERSIONED_KERNEL_CLASS_NAME(kCpuExecutionProvider, kOnnxDomain, 10, 10, AveragePool);
class ONNX_OPERATOR_VERSIONED_KERNEL_CLASS_NAME(kCpuExecutionProvider, kOnnxDomain, 10, 12, Mod);
class ONNX_OPERATOR_VERSIONED_TYPED_KERNEL_CLASS_NAME(kCpuExecutionProvider, kOnnxDomain, 10, 10, float, Resize);
class ONNX_OPERATOR_VERSIONED_TYPED_KERNEL_CLASS_NAME(kCpuExecutionProvider, kOnnxDomain, 10, 10, int32_t, Resize);
class ONNX_OPERATOR_VERSIONED_TYPED_KERNEL_CLASS_NAME(kCpuExecutionProvider, kOnnxDomain, 10, 10, uint8_t, Resize);
class ONNX_OPERATOR_KERNEL_CLASS_NAME(kCpuExecutionProvider, kOnnxDomain, 10, ThresholdedRelu);
class ONNX_OPERATOR_VERSIONED_TYPED_KERNEL_CLASS_NAME(kCpuExecutionProvider, kOnnxDomain, 10, 12, uint8_t, DequantizeLinear);
class ONNX_OPERATOR_VERSIONED_TYPED_KERNEL_CLASS_NAME(kCpuExecutionProvider, kOnnxDomain, 10, 12, int8_t, DequantizeLinear);
class ONNX_OPERATOR_VERSIONED_TYPED_KERNEL_CLASS_NAME(kCpuExecutionProvider, kOnnxDomain, 10, 12, uint8_t, QuantizeLinear);
class ONNX_OPERATOR_VERSIONED_TYPED_KERNEL_CLASS_NAME(kCpuExecutionProvider, kOnnxDomain, 10, 12, int8_t, QuantizeLinear);
class ONNX_OPERATOR_KERNEL_CLASS_NAME(kCpuExecutionProvider, kOnnxDomain, 10, QLinearMatMul);
class ONNX_OPERATOR_TYPED_KERNEL_CLASS_NAME(kCpuExecutionProvider, kOnnxDomain, 10, uint8_t, MatMulInteger);
class ONNX_OPERATOR_KERNEL_CLASS_NAME(kCpuExecutionProvider, kOnnxDomain, 10, ConvInteger);
class ONNX_OPERATOR_TYPED_KERNEL_CLASS_NAME(kCpuExecutionProvider, kOnnxDomain, 10, uint8_t, QLinearConv);
class ONNX_OPERATOR_TYPED_KERNEL_CLASS_NAME(kCpuExecutionProvider, kOnnxDomain, 10, int8_t, QLinearConv);
class ONNX_OPERATOR_VERSIONED_KERNEL_CLASS_NAME(kCpuExecutionProvider, kOnnxDomain, 10, 10, Slice);
class ONNX_OPERATOR_VERSIONED_KERNEL_CLASS_NAME(kCpuExecutionProvider, kOnnxDomain, 10, 11, Dropout);
class ONNX_OPERATOR_VERSIONED_KERNEL_CLASS_NAME(kCpuExecutionProvider, kOnnxDomain, 10, 10, NonMaxSuppression);
class ONNX_OPERATOR_KERNEL_CLASS_NAME(kCpuExecutionProvider, kOnnxDomain, 10, IsInf);
class ONNX_OPERATOR_TYPED_KERNEL_CLASS_NAME(kCpuExecutionProvider, kOnnxDomain, 10, float, RoiAlign);
class ONNX_OPERATOR_TYPED_KERNEL_CLASS_NAME(kCpuExecutionProvider, kOnnxDomain, 10, double, RoiAlign);
class ONNX_OPERATOR_KERNEL_CLASS_NAME(kCpuExecutionProvider, kOnnxDomain, 10, ReverseSequence);

// opset 11
class ONNX_OPERATOR_VERSIONED_KERNEL_CLASS_NAME(kCpuExecutionProvider, kOnnxDomain, 11, 11, Clip);
class ONNX_OPERATOR_TYPED_KERNEL_CLASS_NAME(kCpuExecutionProvider, kOnnxDomain, 11, float, CumSum);
class ONNX_OPERATOR_TYPED_KERNEL_CLASS_NAME(kCpuExecutionProvider, kOnnxDomain, 11, double, CumSum);
class ONNX_OPERATOR_TYPED_KERNEL_CLASS_NAME(kCpuExecutionProvider, kOnnxDomain, 11, int32_t, CumSum);
class ONNX_OPERATOR_TYPED_KERNEL_CLASS_NAME(kCpuExecutionProvider, kOnnxDomain, 11, int64_t, CumSum);
class ONNX_OPERATOR_TYPED_KERNEL_CLASS_NAME(kCpuExecutionProvider, kOnnxDomain, 11, float, Round);
class ONNX_OPERATOR_TYPED_KERNEL_CLASS_NAME(kCpuExecutionProvider, kOnnxDomain, 11, double, Round);
class ONNX_OPERATOR_TYPED_KERNEL_CLASS_NAME(kCpuExecutionProvider, kOnnxDomain, 11, MLFloat16, Round);
class ONNX_OPERATOR_TYPED_KERNEL_CLASS_NAME(kCpuExecutionProvider, kOnnxDomain, 11, uint8_t, DynamicQuantizeLinear);
class ONNX_OPERATOR_VERSIONED_TYPED_KERNEL_CLASS_NAME(kCpuExecutionProvider, kOnnxDomain, 11, 12, float, ArgMax);
class ONNX_OPERATOR_VERSIONED_TYPED_KERNEL_CLASS_NAME(kCpuExecutionProvider, kOnnxDomain, 11, 12, double, ArgMax);
class ONNX_OPERATOR_VERSIONED_TYPED_KERNEL_CLASS_NAME(kCpuExecutionProvider, kOnnxDomain, 11, 12, int32_t, ArgMax);
class ONNX_OPERATOR_VERSIONED_TYPED_KERNEL_CLASS_NAME(kCpuExecutionProvider, kOnnxDomain, 11, 12, float, ArgMin);
class ONNX_OPERATOR_VERSIONED_TYPED_KERNEL_CLASS_NAME(kCpuExecutionProvider, kOnnxDomain, 11, 12, int32_t, ArgMin);
class ONNX_OPERATOR_VERSIONED_TYPED_KERNEL_CLASS_NAME(kCpuExecutionProvider, kOnnxDomain, 11, 12, float, ReduceL1);
class ONNX_OPERATOR_VERSIONED_TYPED_KERNEL_CLASS_NAME(kCpuExecutionProvider, kOnnxDomain, 11, 12, int32_t, ReduceL1);
class ONNX_OPERATOR_VERSIONED_TYPED_KERNEL_CLASS_NAME(kCpuExecutionProvider, kOnnxDomain, 11, 12, float, ReduceL2);
class ONNX_OPERATOR_VERSIONED_TYPED_KERNEL_CLASS_NAME(kCpuExecutionProvider, kOnnxDomain, 11, 12, int32_t, ReduceL2);
class ONNX_OPERATOR_VERSIONED_TYPED_KERNEL_CLASS_NAME(kCpuExecutionProvider, kOnnxDomain, 11, 12, float, ReduceLogSum);
class ONNX_OPERATOR_VERSIONED_TYPED_KERNEL_CLASS_NAME(kCpuExecutionProvider, kOnnxDomain, 11, 12, int32_t, ReduceLogSum);
class ONNX_OPERATOR_VERSIONED_TYPED_KERNEL_CLASS_NAME(kCpuExecutionProvider, kOnnxDomain, 11, 12, float, ReduceLogSumExp);
class ONNX_OPERATOR_VERSIONED_TYPED_KERNEL_CLASS_NAME(kCpuExecutionProvider, kOnnxDomain, 11, 12, int32_t, ReduceLogSumExp);
class ONNX_OPERATOR_VERSIONED_TYPED_KERNEL_CLASS_NAME(kCpuExecutionProvider, kOnnxDomain, 11, 11, float, ReduceMax);
class ONNX_OPERATOR_VERSIONED_TYPED_KERNEL_CLASS_NAME(kCpuExecutionProvider, kOnnxDomain, 11, 11, int32_t, ReduceMax);
class ONNX_OPERATOR_VERSIONED_TYPED_KERNEL_CLASS_NAME(kCpuExecutionProvider, kOnnxDomain, 11, 11, int64_t, ReduceMax);
class ONNX_OPERATOR_VERSIONED_TYPED_KERNEL_CLASS_NAME(kCpuExecutionProvider, kOnnxDomain, 11, 12, float, ReduceMean);
class ONNX_OPERATOR_VERSIONED_TYPED_KERNEL_CLASS_NAME(kCpuExecutionProvider, kOnnxDomain, 11, 12, int32_t, ReduceMean);
class ONNX_OPERATOR_VERSIONED_TYPED_KERNEL_CLASS_NAME(kCpuExecutionProvider, kOnnxDomain, 11, 11, float, ReduceMin);
class ONNX_OPERATOR_VERSIONED_TYPED_KERNEL_CLASS_NAME(kCpuExecutionProvider, kOnnxDomain, 11, 11, int32_t, ReduceMin);
class ONNX_OPERATOR_VERSIONED_TYPED_KERNEL_CLASS_NAME(kCpuExecutionProvider, kOnnxDomain, 11, 11, int64_t, ReduceMin);
class ONNX_OPERATOR_VERSIONED_TYPED_KERNEL_CLASS_NAME(kCpuExecutionProvider, kOnnxDomain, 11, 12, float, ReduceProd);
class ONNX_OPERATOR_VERSIONED_TYPED_KERNEL_CLASS_NAME(kCpuExecutionProvider, kOnnxDomain, 11, 12, int32_t, ReduceProd);
class ONNX_OPERATOR_VERSIONED_TYPED_KERNEL_CLASS_NAME(kCpuExecutionProvider, kOnnxDomain, 11, 12, int64_t, ReduceProd);
class ONNX_OPERATOR_VERSIONED_TYPED_KERNEL_CLASS_NAME(kCpuExecutionProvider, kOnnxDomain, 11, 12, float, ReduceSum);
class ONNX_OPERATOR_VERSIONED_TYPED_KERNEL_CLASS_NAME(kCpuExecutionProvider, kOnnxDomain, 11, 12, double, ReduceSum);
class ONNX_OPERATOR_VERSIONED_TYPED_KERNEL_CLASS_NAME(kCpuExecutionProvider, kOnnxDomain, 11, 12, int32_t, ReduceSum);
class ONNX_OPERATOR_VERSIONED_TYPED_KERNEL_CLASS_NAME(kCpuExecutionProvider, kOnnxDomain, 11, 12, int64_t, ReduceSum);
class ONNX_OPERATOR_VERSIONED_TYPED_KERNEL_CLASS_NAME(kCpuExecutionProvider, kOnnxDomain, 11, 12, float, ReduceSumSquare);
class ONNX_OPERATOR_VERSIONED_TYPED_KERNEL_CLASS_NAME(kCpuExecutionProvider, kOnnxDomain, 11, 12, double, ReduceSumSquare);
class ONNX_OPERATOR_VERSIONED_TYPED_KERNEL_CLASS_NAME(kCpuExecutionProvider, kOnnxDomain, 11, 12, int32_t, ReduceSumSquare);
class ONNX_OPERATOR_KERNEL_CLASS_NAME(kCpuExecutionProvider, kOnnxDomain, 11, Hardmax);
class ONNX_OPERATOR_TYPED_KERNEL_CLASS_NAME(kCpuExecutionProvider, kOnnxDomain, 11, float, LogSoftmax);
class ONNX_OPERATOR_TYPED_KERNEL_CLASS_NAME(kCpuExecutionProvider, kOnnxDomain, 11, double, LogSoftmax);
class ONNX_OPERATOR_TYPED_KERNEL_CLASS_NAME(kCpuExecutionProvider, kOnnxDomain, 11, float, Softmax);
class ONNX_OPERATOR_TYPED_KERNEL_CLASS_NAME(kCpuExecutionProvider, kOnnxDomain, 11, double, Softmax);
class ONNX_OPERATOR_VERSIONED_KERNEL_CLASS_NAME(kCpuExecutionProvider, kOnnxDomain, 11, 12, Loop);
class ONNX_OPERATOR_VERSIONED_KERNEL_CLASS_NAME(kCpuExecutionProvider, kOnnxDomain, 11, 12, DepthToSpace);
class ONNX_OPERATOR_KERNEL_CLASS_NAME(kCpuExecutionProvider, kOnnxDomain, 11, Scan);
class ONNX_OPERATOR_VERSIONED_KERNEL_CLASS_NAME(kCpuExecutionProvider, kOnnxDomain, 11, 12, Flatten);
class ONNX_OPERATOR_KERNEL_CLASS_NAME(kCpuExecutionProvider, kOnnxDomain, 11, Compress);
class ONNX_OPERATOR_VERSIONED_KERNEL_CLASS_NAME(kCpuExecutionProvider, kOnnxDomain, 11, 12, Concat);
class ONNX_OPERATOR_VERSIONED_KERNEL_CLASS_NAME(kCpuExecutionProvider, kOnnxDomain, 11, 12, Gather);
class ONNX_OPERATOR_VERSIONED_KERNEL_CLASS_NAME(kCpuExecutionProvider, kOnnxDomain, 11, 12, Slice);
<<<<<<< HEAD
class ONNX_OPERATOR_KERNEL_CLASS_NAME(kCpuExecutionProvider, kOnnxDomain, 11, Split);
class ONNX_OPERATOR_KERNEL_CLASS_NAME(kCpuExecutionProvider, kOnnxDomain, 11, Squeeze);
=======
class ONNX_OPERATOR_VERSIONED_KERNEL_CLASS_NAME(kCpuExecutionProvider, kOnnxDomain, 11, 12, Split);
class ONNX_OPERATOR_VERSIONED_KERNEL_CLASS_NAME(kCpuExecutionProvider, kOnnxDomain, 11, 12, Squeeze);
>>>>>>> db63c5d1
class ONNX_OPERATOR_VERSIONED_KERNEL_CLASS_NAME(kCpuExecutionProvider, kOnnxDomain, 11, 12, Unsqueeze);
class ONNX_OPERATOR_KERNEL_CLASS_NAME(kCpuExecutionProvider, kOnnxDomain, 11, Det);
class ONNX_OPERATOR_VERSIONED_KERNEL_CLASS_NAME(kCpuExecutionProvider, kOnnxDomain, 11, 12, ScatterElements);
class ONNX_OPERATOR_KERNEL_CLASS_NAME(kCpuExecutionProvider, kOnnxDomain, 11, NonMaxSuppression);
class ONNX_OPERATOR_KERNEL_CLASS_NAME(kCpuExecutionProvider, kOnnxDomain, 11, AveragePool);
class ONNX_OPERATOR_KERNEL_CLASS_NAME(kCpuExecutionProvider, kOnnxDomain, 11, MaxUnpool);
class ONNX_OPERATOR_KERNEL_CLASS_NAME(kCpuExecutionProvider, kOnnxDomain, 11, LpPool);
class ONNX_OPERATOR_KERNEL_CLASS_NAME(kCpuExecutionProvider, kOnnxDomain, 11, Conv);
class ONNX_OPERATOR_KERNEL_CLASS_NAME(kCpuExecutionProvider, kOnnxDomain, 11, ConvTranspose);
class ONNX_OPERATOR_VERSIONED_KERNEL_CLASS_NAME(kCpuExecutionProvider, kOnnxDomain, 11, 12, If);
class ONNX_OPERATOR_KERNEL_CLASS_NAME(kCpuExecutionProvider, kOnnxDomain, 11, SequenceLength);
class ONNX_OPERATOR_KERNEL_CLASS_NAME(kCpuExecutionProvider, kOnnxDomain, 11, SequenceAt);
class ONNX_OPERATOR_KERNEL_CLASS_NAME(kCpuExecutionProvider, kOnnxDomain, 11, SequenceEmpty);
class ONNX_OPERATOR_KERNEL_CLASS_NAME(kCpuExecutionProvider, kOnnxDomain, 11, SequenceInsert);
class ONNX_OPERATOR_KERNEL_CLASS_NAME(kCpuExecutionProvider, kOnnxDomain, 11, SequenceErase);
class ONNX_OPERATOR_KERNEL_CLASS_NAME(kCpuExecutionProvider, kOnnxDomain, 11, SequenceConstruct);
class ONNX_OPERATOR_KERNEL_CLASS_NAME(kCpuExecutionProvider, kOnnxDomain, 11, ConcatFromSequence);
class ONNX_OPERATOR_KERNEL_CLASS_NAME(kCpuExecutionProvider, kOnnxDomain, 11, SplitToSequence);
class ONNX_OPERATOR_VERSIONED_KERNEL_CLASS_NAME(kCpuExecutionProvider, kOnnxDomain, 11, 12, ScatterND);
class ONNX_OPERATOR_VERSIONED_KERNEL_CLASS_NAME(kCpuExecutionProvider, kOnnxDomain, 11, 12, Gemm);
class ONNX_OPERATOR_VERSIONED_KERNEL_CLASS_NAME(kCpuExecutionProvider, kOnnxDomain, 11, 12, GatherElements);
class ONNX_OPERATOR_TYPED_KERNEL_CLASS_NAME(kCpuExecutionProvider, kOnnxDomain, 11, uint8_t, BitShift);
class ONNX_OPERATOR_TYPED_KERNEL_CLASS_NAME(kCpuExecutionProvider, kOnnxDomain, 11, uint32_t, BitShift);
class ONNX_OPERATOR_TYPED_KERNEL_CLASS_NAME(kCpuExecutionProvider, kOnnxDomain, 11, uint64_t, BitShift);
class ONNX_OPERATOR_VERSIONED_KERNEL_CLASS_NAME(kCpuExecutionProvider, kOnnxDomain, 11, 12, Pad);
class ONNX_OPERATOR_VERSIONED_KERNEL_CLASS_NAME(kCpuExecutionProvider, kOnnxDomain, 11, 11, GatherND);
class ONNX_OPERATOR_KERNEL_CLASS_NAME(kCpuExecutionProvider, kOnnxDomain, 11, Range);
class ONNX_OPERATOR_KERNEL_CLASS_NAME(kCpuExecutionProvider, kOnnxDomain, 11, Unique);
class ONNX_OPERATOR_TYPED_KERNEL_CLASS_NAME(kCpuExecutionProvider, kOnnxDomain, 11, float, TopK);
class ONNX_OPERATOR_TYPED_KERNEL_CLASS_NAME(kCpuExecutionProvider, kOnnxDomain, 11, int64_t, TopK);
class ONNX_OPERATOR_TYPED_KERNEL_CLASS_NAME(kCpuExecutionProvider, kOnnxDomain, 11, int64_t_int64_t_int64_t, OneHot);
class ONNX_OPERATOR_TYPED_KERNEL_CLASS_NAME(kCpuExecutionProvider, kOnnxDomain, 11, float_int64_t_int64_t, OneHot);
class ONNX_OPERATOR_TYPED_KERNEL_CLASS_NAME(kCpuExecutionProvider, kOnnxDomain, 11, int64_t_string_int64_t, OneHot);
class ONNX_OPERATOR_TYPED_KERNEL_CLASS_NAME(kCpuExecutionProvider, kOnnxDomain, 11, float_string_int64_t, OneHot);
class ONNX_OPERATOR_TYPED_KERNEL_CLASS_NAME(kCpuExecutionProvider, kOnnxDomain, 11, float_float_float, OneHot);
class ONNX_OPERATOR_TYPED_KERNEL_CLASS_NAME(kCpuExecutionProvider, kOnnxDomain, 11, int64_t_int32_t_float, OneHot);
class ONNX_OPERATOR_TYPED_KERNEL_CLASS_NAME(kCpuExecutionProvider, kOnnxDomain, 11, int64_t_float_int64_t, OneHot);
class ONNX_OPERATOR_TYPED_KERNEL_CLASS_NAME(kCpuExecutionProvider, kOnnxDomain, 11, int32_t_float_int32_t, OneHot);
class ONNX_OPERATOR_TYPED_KERNEL_CLASS_NAME(kCpuExecutionProvider, kOnnxDomain, 11, int32_t_float_float, OneHot);
class ONNX_OPERATOR_TYPED_KERNEL_CLASS_NAME(kCpuExecutionProvider, kOnnxDomain, 11, int64_t_float_float, OneHot);
class ONNX_OPERATOR_TYPED_KERNEL_CLASS_NAME(kCpuExecutionProvider, kOnnxDomain, 11, int64_t_float_int32_t, OneHot);
class ONNX_OPERATOR_VERSIONED_TYPED_KERNEL_CLASS_NAME(kCpuExecutionProvider, kOnnxDomain, 11, 11, float, Resize);
class ONNX_OPERATOR_VERSIONED_TYPED_KERNEL_CLASS_NAME(kCpuExecutionProvider, kOnnxDomain, 11, 11, int32_t, Resize);
class ONNX_OPERATOR_VERSIONED_TYPED_KERNEL_CLASS_NAME(kCpuExecutionProvider, kOnnxDomain, 11, 11, uint8_t, Resize);

// opset 12
class ONNX_OPERATOR_VERSIONED_KERNEL_CLASS_NAME(kCpuExecutionProvider, kOnnxDomain, 12, 12, Clip);

class ONNX_OPERATOR_VERSIONED_KERNEL_CLASS_NAME(kCpuExecutionProvider, kOnnxDomain, 12, 12, Min);
class ONNX_OPERATOR_VERSIONED_KERNEL_CLASS_NAME(kCpuExecutionProvider, kOnnxDomain, 12, 12, Max);
class ONNX_OPERATOR_KERNEL_CLASS_NAME(kCpuExecutionProvider, kOnnxDomain, 12, MaxPool);
class ONNX_OPERATOR_VERSIONED_KERNEL_CLASS_NAME(kCpuExecutionProvider, kOnnxDomain, 12, 12, Pow);
class ONNX_OPERATOR_VERSIONED_TYPED_KERNEL_CLASS_NAME(kCpuExecutionProvider, kOnnxDomain, 12, 12, float, ReduceMax);
class ONNX_OPERATOR_VERSIONED_TYPED_KERNEL_CLASS_NAME(kCpuExecutionProvider, kOnnxDomain, 12, 12, int32_t, ReduceMax);
class ONNX_OPERATOR_VERSIONED_TYPED_KERNEL_CLASS_NAME(kCpuExecutionProvider, kOnnxDomain, 12, 12, int64_t, ReduceMax);
class ONNX_OPERATOR_VERSIONED_TYPED_KERNEL_CLASS_NAME(kCpuExecutionProvider, kOnnxDomain, 12, 12, int8_t, ReduceMax);
class ONNX_OPERATOR_VERSIONED_TYPED_KERNEL_CLASS_NAME(kCpuExecutionProvider, kOnnxDomain, 12, 12, uint8_t, ReduceMax);

class ONNX_OPERATOR_VERSIONED_TYPED_KERNEL_CLASS_NAME(kCpuExecutionProvider, kOnnxDomain, 12, 12, float, ReduceMin);
class ONNX_OPERATOR_VERSIONED_TYPED_KERNEL_CLASS_NAME(kCpuExecutionProvider, kOnnxDomain, 12, 12, int32_t, ReduceMin);
class ONNX_OPERATOR_VERSIONED_TYPED_KERNEL_CLASS_NAME(kCpuExecutionProvider, kOnnxDomain, 12, 12, int64_t, ReduceMin);
class ONNX_OPERATOR_VERSIONED_TYPED_KERNEL_CLASS_NAME(kCpuExecutionProvider, kOnnxDomain, 12, 12, int8_t, ReduceMin);
class ONNX_OPERATOR_VERSIONED_TYPED_KERNEL_CLASS_NAME(kCpuExecutionProvider, kOnnxDomain, 12, 12, uint8_t, ReduceMin);
class ONNX_OPERATOR_VERSIONED_KERNEL_CLASS_NAME(kCpuExecutionProvider, kOnnxDomain, 12, 12, GatherND);
class ONNX_OPERATOR_KERNEL_CLASS_NAME(kCpuExecutionProvider, kOnnxDomain, 12, Einsum);

// REVIEW(codemzs): ConstEigenVectorArrayMap.cast<MLFLoat16) does not seem to be supported.
// However these types work on GPU implementation.
//class ONNX_OPERATOR_TYPED_KERNEL_CLASS_NAME(kCpuExecutionProvider, kOnnxDomain, 12, MLFloat16_MLFloat16, Dropout);
//class ONNX_OPERATOR_TYPED_KERNEL_CLASS_NAME(kCpuExecutionProvider, kOnnxDomain, 12, MLFloat16_float, Dropout);
//class ONNX_OPERATOR_TYPED_KERNEL_CLASS_NAME(kCpuExecutionProvider, kOnnxDomain, 12, MLFloat16_double, Dropout);
class ONNX_OPERATOR_VERSIONED_TYPED_KERNEL_CLASS_NAME(kCpuExecutionProvider, kOnnxDomain, 12, 12, float_float, Dropout);
class ONNX_OPERATOR_VERSIONED_TYPED_KERNEL_CLASS_NAME(kCpuExecutionProvider, kOnnxDomain, 12, 12, float_double, Dropout);
class ONNX_OPERATOR_VERSIONED_TYPED_KERNEL_CLASS_NAME(kCpuExecutionProvider, kOnnxDomain, 12, 12, double_float, Dropout);
class ONNX_OPERATOR_VERSIONED_TYPED_KERNEL_CLASS_NAME(kCpuExecutionProvider, kOnnxDomain, 12, 12, double_double, Dropout);

// opset 13
class ONNX_OPERATOR_TYPED_KERNEL_CLASS_NAME(kCpuExecutionProvider, kOnnxDomain, 13, float, Erf);
class ONNX_OPERATOR_KERNEL_CLASS_NAME(kCpuExecutionProvider, kOnnxDomain, 13, Cast);
class ONNX_OPERATOR_KERNEL_CLASS_NAME(kCpuExecutionProvider, kOnnxDomain, 13, Clip);
class ONNX_OPERATOR_TYPED_KERNEL_CLASS_NAME(kCpuExecutionProvider, kOnnxDomain, 13, uint8_t, DequantizeLinear);
class ONNX_OPERATOR_TYPED_KERNEL_CLASS_NAME(kCpuExecutionProvider, kOnnxDomain, 13, int8_t, DequantizeLinear);
class ONNX_OPERATOR_TYPED_KERNEL_CLASS_NAME(kCpuExecutionProvider, kOnnxDomain, 13, float, Expand);
class ONNX_OPERATOR_TYPED_KERNEL_CLASS_NAME(kCpuExecutionProvider, kOnnxDomain, 13, double, Expand);
class ONNX_OPERATOR_TYPED_KERNEL_CLASS_NAME(kCpuExecutionProvider, kOnnxDomain, 13, int8_t, Expand);
class ONNX_OPERATOR_TYPED_KERNEL_CLASS_NAME(kCpuExecutionProvider, kOnnxDomain, 13, int16_t, Expand);
class ONNX_OPERATOR_TYPED_KERNEL_CLASS_NAME(kCpuExecutionProvider, kOnnxDomain, 13, int32_t, Expand);
class ONNX_OPERATOR_TYPED_KERNEL_CLASS_NAME(kCpuExecutionProvider, kOnnxDomain, 13, int64_t, Expand);
class ONNX_OPERATOR_TYPED_KERNEL_CLASS_NAME(kCpuExecutionProvider, kOnnxDomain, 13, uint8_t, Expand);
class ONNX_OPERATOR_TYPED_KERNEL_CLASS_NAME(kCpuExecutionProvider, kOnnxDomain, 13, uint16_t, Expand);
class ONNX_OPERATOR_TYPED_KERNEL_CLASS_NAME(kCpuExecutionProvider, kOnnxDomain, 13, uint32_t, Expand);
class ONNX_OPERATOR_TYPED_KERNEL_CLASS_NAME(kCpuExecutionProvider, kOnnxDomain, 13, uint64_t, Expand);
class ONNX_OPERATOR_TYPED_KERNEL_CLASS_NAME(kCpuExecutionProvider, kOnnxDomain, 13, bool, Expand);
class ONNX_OPERATOR_TYPED_KERNEL_CLASS_NAME(kCpuExecutionProvider, kOnnxDomain, 13, MLFloat16, Expand);
class ONNX_OPERATOR_KERNEL_CLASS_NAME(kCpuExecutionProvider, kOnnxDomain, 13, Gemm);
class ONNX_OPERATOR_TYPED_KERNEL_CLASS_NAME(kCpuExecutionProvider, kOnnxDomain, 13, float, MatMul);
class ONNX_OPERATOR_TYPED_KERNEL_CLASS_NAME(kCpuExecutionProvider, kOnnxDomain, 13, double, MatMul);
class ONNX_OPERATOR_TYPED_KERNEL_CLASS_NAME(kCpuExecutionProvider, kOnnxDomain, 13, int32_t, MatMul);
class ONNX_OPERATOR_TYPED_KERNEL_CLASS_NAME(kCpuExecutionProvider, kOnnxDomain, 13, int64_t, MatMul);
class ONNX_OPERATOR_KERNEL_CLASS_NAME(kCpuExecutionProvider, kOnnxDomain, 13, Min);
class ONNX_OPERATOR_KERNEL_CLASS_NAME(kCpuExecutionProvider, kOnnxDomain, 13, Max);
class ONNX_OPERATOR_TYPED_KERNEL_CLASS_NAME(kCpuExecutionProvider, kOnnxDomain, 13, float, Mean);
class ONNX_OPERATOR_TYPED_KERNEL_CLASS_NAME(kCpuExecutionProvider, kOnnxDomain, 13, uint8_t, QuantizeLinear);
class ONNX_OPERATOR_TYPED_KERNEL_CLASS_NAME(kCpuExecutionProvider, kOnnxDomain, 13, int8_t, QuantizeLinear);
class ONNX_OPERATOR_KERNEL_CLASS_NAME(kCpuExecutionProvider, kOnnxDomain, 13, Sigmoid);
class ONNX_OPERATOR_KERNEL_CLASS_NAME(kCpuExecutionProvider, kOnnxDomain, 13, Sign);
class ONNX_OPERATOR_KERNEL_CLASS_NAME(kCpuExecutionProvider, kOnnxDomain, 13, Size);
class ONNX_OPERATOR_TYPED_KERNEL_CLASS_NAME(kCpuExecutionProvider, kOnnxDomain, 13, float, Sum);
class ONNX_OPERATOR_KERNEL_CLASS_NAME(kCpuExecutionProvider, kOnnxDomain, 13, Flatten);
class ONNX_OPERATOR_KERNEL_CLASS_NAME(kCpuExecutionProvider, kOnnxDomain, 13, LRN);
class ONNX_OPERATOR_KERNEL_CLASS_NAME(kCpuExecutionProvider, kOnnxDomain, 13, MeanVarianceNormalization);
class ONNX_OPERATOR_TYPED_KERNEL_CLASS_NAME(kCpuExecutionProvider, kOnnxDomain, 13, float_float, Dropout);
class ONNX_OPERATOR_TYPED_KERNEL_CLASS_NAME(kCpuExecutionProvider, kOnnxDomain, 13, float_double, Dropout);
class ONNX_OPERATOR_TYPED_KERNEL_CLASS_NAME(kCpuExecutionProvider, kOnnxDomain, 13, double_float, Dropout);
class ONNX_OPERATOR_TYPED_KERNEL_CLASS_NAME(kCpuExecutionProvider, kOnnxDomain, 13, double_double, Dropout);
class ONNX_OPERATOR_TYPED_KERNEL_CLASS_NAME(kCpuExecutionProvider, kOnnxDomain, 13, float, ArgMax);
class ONNX_OPERATOR_TYPED_KERNEL_CLASS_NAME(kCpuExecutionProvider, kOnnxDomain, 13, double, ArgMax);
class ONNX_OPERATOR_TYPED_KERNEL_CLASS_NAME(kCpuExecutionProvider, kOnnxDomain, 13, int32_t, ArgMax);
class ONNX_OPERATOR_TYPED_KERNEL_CLASS_NAME(kCpuExecutionProvider, kOnnxDomain, 13, float, ArgMin);
class ONNX_OPERATOR_TYPED_KERNEL_CLASS_NAME(kCpuExecutionProvider, kOnnxDomain, 13, int32_t, ArgMin);
class ONNX_OPERATOR_KERNEL_CLASS_NAME(kCpuExecutionProvider, kOnnxDomain, 13, Reshape);
class ONNX_OPERATOR_KERNEL_CLASS_NAME(kCpuExecutionProvider, kOnnxDomain, 13, Shape);
class ONNX_OPERATOR_KERNEL_CLASS_NAME(kCpuExecutionProvider, kOnnxDomain, 13, Concat);
class ONNX_OPERATOR_TYPED_KERNEL_CLASS_NAME(kCpuExecutionProvider, kOnnxDomain, 13, float, Less);
class ONNX_OPERATOR_TYPED_KERNEL_CLASS_NAME(kCpuExecutionProvider, kOnnxDomain, 13, double, Less);
class ONNX_OPERATOR_TYPED_KERNEL_CLASS_NAME(kCpuExecutionProvider, kOnnxDomain, 13, int32_t, Less);
class ONNX_OPERATOR_TYPED_KERNEL_CLASS_NAME(kCpuExecutionProvider, kOnnxDomain, 13, int64_t, Less);
class ONNX_OPERATOR_TYPED_KERNEL_CLASS_NAME(kCpuExecutionProvider, kOnnxDomain, 13, float, Greater);
class ONNX_OPERATOR_TYPED_KERNEL_CLASS_NAME(kCpuExecutionProvider, kOnnxDomain, 13, double, Greater);
class ONNX_OPERATOR_TYPED_KERNEL_CLASS_NAME(kCpuExecutionProvider, kOnnxDomain, 13, int32_t, Greater);
class ONNX_OPERATOR_TYPED_KERNEL_CLASS_NAME(kCpuExecutionProvider, kOnnxDomain, 13, int64_t, Greater);
class ONNX_OPERATOR_TYPED_KERNEL_CLASS_NAME(kCpuExecutionProvider, kOnnxDomain, 13, bool, Equal);
class ONNX_OPERATOR_TYPED_KERNEL_CLASS_NAME(kCpuExecutionProvider, kOnnxDomain, 13, int32_t, Equal);
class ONNX_OPERATOR_TYPED_KERNEL_CLASS_NAME(kCpuExecutionProvider, kOnnxDomain, 13, int64_t, Equal);
class ONNX_OPERATOR_TYPED_KERNEL_CLASS_NAME(kCpuExecutionProvider, kOnnxDomain, 13, float, Equal);
class ONNX_OPERATOR_TYPED_KERNEL_CLASS_NAME(kCpuExecutionProvider, kOnnxDomain, 13, double, Equal);
class ONNX_OPERATOR_TYPED_KERNEL_CLASS_NAME(kCpuExecutionProvider, kOnnxDomain, 13, float, Add);
class ONNX_OPERATOR_TYPED_KERNEL_CLASS_NAME(kCpuExecutionProvider, kOnnxDomain, 13, double, Add);
class ONNX_OPERATOR_TYPED_KERNEL_CLASS_NAME(kCpuExecutionProvider, kOnnxDomain, 13, int32_t, Add);
class ONNX_OPERATOR_TYPED_KERNEL_CLASS_NAME(kCpuExecutionProvider, kOnnxDomain, 13, int64_t, Add);
class ONNX_OPERATOR_TYPED_KERNEL_CLASS_NAME(kCpuExecutionProvider, kOnnxDomain, 13, float, Sub);
class ONNX_OPERATOR_TYPED_KERNEL_CLASS_NAME(kCpuExecutionProvider, kOnnxDomain, 13, double, Sub);
class ONNX_OPERATOR_TYPED_KERNEL_CLASS_NAME(kCpuExecutionProvider, kOnnxDomain, 13, int32_t, Sub);
class ONNX_OPERATOR_TYPED_KERNEL_CLASS_NAME(kCpuExecutionProvider, kOnnxDomain, 13, int64_t, Sub);
class ONNX_OPERATOR_TYPED_KERNEL_CLASS_NAME(kCpuExecutionProvider, kOnnxDomain, 13, float, Mul);
class ONNX_OPERATOR_TYPED_KERNEL_CLASS_NAME(kCpuExecutionProvider, kOnnxDomain, 13, double, Mul);
class ONNX_OPERATOR_TYPED_KERNEL_CLASS_NAME(kCpuExecutionProvider, kOnnxDomain, 13, int32_t, Mul);
class ONNX_OPERATOR_TYPED_KERNEL_CLASS_NAME(kCpuExecutionProvider, kOnnxDomain, 13, int64_t, Mul);
class ONNX_OPERATOR_TYPED_KERNEL_CLASS_NAME(kCpuExecutionProvider, kOnnxDomain, 13, float, Div);
class ONNX_OPERATOR_TYPED_KERNEL_CLASS_NAME(kCpuExecutionProvider, kOnnxDomain, 13, double, Div);
class ONNX_OPERATOR_TYPED_KERNEL_CLASS_NAME(kCpuExecutionProvider, kOnnxDomain, 13, int32_t, Div);
class ONNX_OPERATOR_TYPED_KERNEL_CLASS_NAME(kCpuExecutionProvider, kOnnxDomain, 13, int64_t, Div);
class ONNX_OPERATOR_TYPED_KERNEL_CLASS_NAME(kCpuExecutionProvider, kOnnxDomain, 13, float, Neg);
class ONNX_OPERATOR_TYPED_KERNEL_CLASS_NAME(kCpuExecutionProvider, kOnnxDomain, 13, double, Neg);
class ONNX_OPERATOR_TYPED_KERNEL_CLASS_NAME(kCpuExecutionProvider, kOnnxDomain, 13, int8_t, Neg);
class ONNX_OPERATOR_TYPED_KERNEL_CLASS_NAME(kCpuExecutionProvider, kOnnxDomain, 13, int32_t, Neg);
class ONNX_OPERATOR_TYPED_KERNEL_CLASS_NAME(kCpuExecutionProvider, kOnnxDomain, 13, int64_t, Neg);
class ONNX_OPERATOR_KERNEL_CLASS_NAME(kCpuExecutionProvider, kOnnxDomain, 13, Mod);
class ONNX_OPERATOR_TYPED_KERNEL_CLASS_NAME(kCpuExecutionProvider, kOnnxDomain, 13, float, Abs);
class ONNX_OPERATOR_TYPED_KERNEL_CLASS_NAME(kCpuExecutionProvider, kOnnxDomain, 13, double, Abs);
class ONNX_OPERATOR_TYPED_KERNEL_CLASS_NAME(kCpuExecutionProvider, kOnnxDomain, 13, int8_t, Abs);
class ONNX_OPERATOR_TYPED_KERNEL_CLASS_NAME(kCpuExecutionProvider, kOnnxDomain, 13, int16_t, Abs);
class ONNX_OPERATOR_TYPED_KERNEL_CLASS_NAME(kCpuExecutionProvider, kOnnxDomain, 13, int32_t, Abs);
class ONNX_OPERATOR_TYPED_KERNEL_CLASS_NAME(kCpuExecutionProvider, kOnnxDomain, 13, int64_t, Abs);
class ONNX_OPERATOR_TYPED_KERNEL_CLASS_NAME(kCpuExecutionProvider, kOnnxDomain, 13, uint8_t, Abs);
class ONNX_OPERATOR_TYPED_KERNEL_CLASS_NAME(kCpuExecutionProvider, kOnnxDomain, 13, uint16_t, Abs);
class ONNX_OPERATOR_TYPED_KERNEL_CLASS_NAME(kCpuExecutionProvider, kOnnxDomain, 13, uint32_t, Abs);
class ONNX_OPERATOR_TYPED_KERNEL_CLASS_NAME(kCpuExecutionProvider, kOnnxDomain, 13, uint64_t, Abs);
class ONNX_OPERATOR_TYPED_KERNEL_CLASS_NAME(kCpuExecutionProvider, kOnnxDomain, 13, float, Reciprocal);
class ONNX_OPERATOR_TYPED_KERNEL_CLASS_NAME(kCpuExecutionProvider, kOnnxDomain, 13, float, Floor);
class ONNX_OPERATOR_TYPED_KERNEL_CLASS_NAME(kCpuExecutionProvider, kOnnxDomain, 13, float, Ceil);
class ONNX_OPERATOR_TYPED_KERNEL_CLASS_NAME(kCpuExecutionProvider, kOnnxDomain, 13, float, Sqrt);
class ONNX_OPERATOR_TYPED_KERNEL_CLASS_NAME(kCpuExecutionProvider, kOnnxDomain, 13, double, Sqrt);
class ONNX_OPERATOR_KERNEL_CLASS_NAME(kCpuExecutionProvider, kOnnxDomain, 13, Relu);
class ONNX_OPERATOR_TYPED_KERNEL_CLASS_NAME(kCpuExecutionProvider, kOnnxDomain, 13, float, Exp);
class ONNX_OPERATOR_TYPED_KERNEL_CLASS_NAME(kCpuExecutionProvider, kOnnxDomain, 13, double, Exp);
class ONNX_OPERATOR_TYPED_KERNEL_CLASS_NAME(kCpuExecutionProvider, kOnnxDomain, 13, float, Log);
class ONNX_OPERATOR_KERNEL_CLASS_NAME(kCpuExecutionProvider, kOnnxDomain, 13, Pow);
class ONNX_OPERATOR_KERNEL_CLASS_NAME(kCpuExecutionProvider, kOnnxDomain, 13, DepthToSpace);
class ONNX_OPERATOR_KERNEL_CLASS_NAME(kCpuExecutionProvider, kOnnxDomain, 13, SpaceToDepth);
class ONNX_OPERATOR_KERNEL_CLASS_NAME(kCpuExecutionProvider, kOnnxDomain, 13, Slice);
class ONNX_OPERATOR_KERNEL_CLASS_NAME(kCpuExecutionProvider, kOnnxDomain, 13, Split);
class ONNX_OPERATOR_KERNEL_CLASS_NAME(kCpuExecutionProvider, kOnnxDomain, 13, Unsqueeze);
class ONNX_OPERATOR_KERNEL_CLASS_NAME(kCpuExecutionProvider, kOnnxDomain, 13, Squeeze);
class ONNX_OPERATOR_KERNEL_CLASS_NAME(kCpuExecutionProvider, kOnnxDomain, 13, Transpose);
class ONNX_OPERATOR_KERNEL_CLASS_NAME(kCpuExecutionProvider, kOnnxDomain, 13, Tile);
class ONNX_OPERATOR_KERNEL_CLASS_NAME(kCpuExecutionProvider, kOnnxDomain, 13, Gather);
class ONNX_OPERATOR_KERNEL_CLASS_NAME(kCpuExecutionProvider, kOnnxDomain, 13, GatherElements);
class ONNX_OPERATOR_KERNEL_CLASS_NAME(kCpuExecutionProvider, kOnnxDomain, 13, ScatterND);
class ONNX_OPERATOR_KERNEL_CLASS_NAME(kCpuExecutionProvider, kOnnxDomain, 13, ScatterElements);
class ONNX_OPERATOR_KERNEL_CLASS_NAME(kCpuExecutionProvider, kOnnxDomain, 13, Identity);
class ONNX_OPERATOR_TYPED_KERNEL_CLASS_NAME(kCpuExecutionProvider, kOnnxDomain, 13, float, IsNaN);
class ONNX_OPERATOR_TYPED_KERNEL_CLASS_NAME(kCpuExecutionProvider, kOnnxDomain, 13, MLFloat16, IsNaN);
class ONNX_OPERATOR_TYPED_KERNEL_CLASS_NAME(kCpuExecutionProvider, kOnnxDomain, 13, bool, NonZero);
class ONNX_OPERATOR_TYPED_KERNEL_CLASS_NAME(kCpuExecutionProvider, kOnnxDomain, 13, float, NonZero);
class ONNX_OPERATOR_TYPED_KERNEL_CLASS_NAME(kCpuExecutionProvider, kOnnxDomain, 13, int32_t, NonZero);
class ONNX_OPERATOR_TYPED_KERNEL_CLASS_NAME(kCpuExecutionProvider, kOnnxDomain, 13, int64_t, NonZero);
class ONNX_OPERATOR_TYPED_KERNEL_CLASS_NAME(kCpuExecutionProvider, kOnnxDomain, 13, uint8_t, NonZero);
class ONNX_OPERATOR_KERNEL_CLASS_NAME(kCpuExecutionProvider, kOnnxDomain, 13, GatherND);
class ONNX_OPERATOR_KERNEL_CLASS_NAME(kCpuExecutionProvider, kOnnxDomain, 13, Pad);
class ONNX_OPERATOR_TYPED_KERNEL_CLASS_NAME(kCpuExecutionProvider, kOnnxDomain, 13, float, ReduceL1);
class ONNX_OPERATOR_TYPED_KERNEL_CLASS_NAME(kCpuExecutionProvider, kOnnxDomain, 13, int32_t, ReduceL1);
class ONNX_OPERATOR_TYPED_KERNEL_CLASS_NAME(kCpuExecutionProvider, kOnnxDomain, 13, float, ReduceL2);
class ONNX_OPERATOR_TYPED_KERNEL_CLASS_NAME(kCpuExecutionProvider, kOnnxDomain, 13, int32_t, ReduceL2);
class ONNX_OPERATOR_TYPED_KERNEL_CLASS_NAME(kCpuExecutionProvider, kOnnxDomain, 13, float, ReduceLogSum);
class ONNX_OPERATOR_TYPED_KERNEL_CLASS_NAME(kCpuExecutionProvider, kOnnxDomain, 13, int32_t, ReduceLogSum);
class ONNX_OPERATOR_TYPED_KERNEL_CLASS_NAME(kCpuExecutionProvider, kOnnxDomain, 13, float, ReduceLogSumExp);
class ONNX_OPERATOR_TYPED_KERNEL_CLASS_NAME(kCpuExecutionProvider, kOnnxDomain, 13, int32_t, ReduceLogSumExp);
class ONNX_OPERATOR_TYPED_KERNEL_CLASS_NAME(kCpuExecutionProvider, kOnnxDomain, 13, float, ReduceMax);
class ONNX_OPERATOR_TYPED_KERNEL_CLASS_NAME(kCpuExecutionProvider, kOnnxDomain, 13, int32_t, ReduceMax);
class ONNX_OPERATOR_TYPED_KERNEL_CLASS_NAME(kCpuExecutionProvider, kOnnxDomain, 13, int64_t, ReduceMax);
class ONNX_OPERATOR_TYPED_KERNEL_CLASS_NAME(kCpuExecutionProvider, kOnnxDomain, 13, int8_t, ReduceMax);
class ONNX_OPERATOR_TYPED_KERNEL_CLASS_NAME(kCpuExecutionProvider, kOnnxDomain, 13, uint8_t, ReduceMax);
class ONNX_OPERATOR_TYPED_KERNEL_CLASS_NAME(kCpuExecutionProvider, kOnnxDomain, 13, float, ReduceMean);
class ONNX_OPERATOR_TYPED_KERNEL_CLASS_NAME(kCpuExecutionProvider, kOnnxDomain, 13, int32_t, ReduceMean);
class ONNX_OPERATOR_TYPED_KERNEL_CLASS_NAME(kCpuExecutionProvider, kOnnxDomain, 13, float, ReduceMin);
class ONNX_OPERATOR_TYPED_KERNEL_CLASS_NAME(kCpuExecutionProvider, kOnnxDomain, 13, int32_t, ReduceMin);
class ONNX_OPERATOR_TYPED_KERNEL_CLASS_NAME(kCpuExecutionProvider, kOnnxDomain, 13, int64_t, ReduceMin);
class ONNX_OPERATOR_TYPED_KERNEL_CLASS_NAME(kCpuExecutionProvider, kOnnxDomain, 13, int8_t, ReduceMin);
class ONNX_OPERATOR_TYPED_KERNEL_CLASS_NAME(kCpuExecutionProvider, kOnnxDomain, 13, uint8_t, ReduceMin);
class ONNX_OPERATOR_TYPED_KERNEL_CLASS_NAME(kCpuExecutionProvider, kOnnxDomain, 13, float, ReduceProd);
class ONNX_OPERATOR_TYPED_KERNEL_CLASS_NAME(kCpuExecutionProvider, kOnnxDomain, 13, int32_t, ReduceProd);
class ONNX_OPERATOR_TYPED_KERNEL_CLASS_NAME(kCpuExecutionProvider, kOnnxDomain, 13, int64_t, ReduceProd);
class ONNX_OPERATOR_TYPED_KERNEL_CLASS_NAME(kCpuExecutionProvider, kOnnxDomain, 13, float, ReduceSumSquare);
class ONNX_OPERATOR_TYPED_KERNEL_CLASS_NAME(kCpuExecutionProvider, kOnnxDomain, 13, double, ReduceSumSquare);
class ONNX_OPERATOR_TYPED_KERNEL_CLASS_NAME(kCpuExecutionProvider, kOnnxDomain, 13, int32_t, ReduceSumSquare);
class ONNX_OPERATOR_TYPED_KERNEL_CLASS_NAME(kCpuExecutionProvider, kOnnxDomain, 13, float, ReduceSum);
class ONNX_OPERATOR_TYPED_KERNEL_CLASS_NAME(kCpuExecutionProvider, kOnnxDomain, 13, double, ReduceSum);
class ONNX_OPERATOR_TYPED_KERNEL_CLASS_NAME(kCpuExecutionProvider, kOnnxDomain, 13, int32_t, ReduceSum);
class ONNX_OPERATOR_TYPED_KERNEL_CLASS_NAME(kCpuExecutionProvider, kOnnxDomain, 13, int64_t, ReduceSum);
class ONNX_OPERATOR_TYPED_KERNEL_CLASS_NAME(kCpuExecutionProvider, kOnnxDomain, 13, float, Resize);
class ONNX_OPERATOR_TYPED_KERNEL_CLASS_NAME(kCpuExecutionProvider, kOnnxDomain, 13, int32_t, Resize);
class ONNX_OPERATOR_TYPED_KERNEL_CLASS_NAME(kCpuExecutionProvider, kOnnxDomain, 13, uint8_t, Resize);
class ONNX_OPERATOR_KERNEL_CLASS_NAME(kCpuExecutionProvider, kOnnxDomain, 13, If);
class ONNX_OPERATOR_KERNEL_CLASS_NAME(kCpuExecutionProvider, kOnnxDomain, 13, Loop);
class ONNX_OPERATOR_KERNEL_CLASS_NAME(kCpuExecutionProvider, kOnnxDomain, 13, Unsqueeze);

template <>
KernelCreateInfo BuildKernelCreateInfo<void>() {
  KernelCreateInfo info;
  return info;
}

Status RegisterOnnxOperatorKernels(KernelRegistry& kernel_registry) {
  static const BuildKernelCreateInfoFn function_table[] = {
    BuildKernelCreateInfo<void>,  //default entry to avoid the list become empty after ops-reducing
    BuildKernelCreateInfo<ONNX_OPERATOR_VERSIONED_KERNEL_CLASS_NAME(kCpuExecutionProvider, kOnnxDomain, 6, 10,
                                                                    Clip)>,
    BuildKernelCreateInfo<ONNX_OPERATOR_KERNEL_CLASS_NAME(kCpuExecutionProvider, kOnnxDomain, 6, Elu)>,
    BuildKernelCreateInfo<ONNX_OPERATOR_KERNEL_CLASS_NAME(kCpuExecutionProvider, kOnnxDomain, 6, HardSigmoid)>,
    BuildKernelCreateInfo<ONNX_OPERATOR_KERNEL_CLASS_NAME(kCpuExecutionProvider, kOnnxDomain, 6, LeakyRelu)>,
    BuildKernelCreateInfo<ONNX_OPERATOR_VERSIONED_KERNEL_CLASS_NAME(kCpuExecutionProvider, kOnnxDomain, 6, 12, Relu)>,
    BuildKernelCreateInfo<ONNX_OPERATOR_KERNEL_CLASS_NAME(kCpuExecutionProvider, kOnnxDomain, 6, Selu)>,
    BuildKernelCreateInfo<ONNX_OPERATOR_VERSIONED_KERNEL_CLASS_NAME(kCpuExecutionProvider, kOnnxDomain, 6, 12, Sigmoid)>,
    BuildKernelCreateInfo<ONNX_OPERATOR_KERNEL_CLASS_NAME(kCpuExecutionProvider, kOnnxDomain, 1, Softplus)>,
    BuildKernelCreateInfo<ONNX_OPERATOR_KERNEL_CLASS_NAME(kCpuExecutionProvider, kOnnxDomain, 1, Softsign)>,
    BuildKernelCreateInfo<ONNX_OPERATOR_VERSIONED_KERNEL_CLASS_NAME(kCpuExecutionProvider, kOnnxDomain, 6, 12, Tanh)>,
    BuildKernelCreateInfo<ONNX_OPERATOR_KERNEL_CLASS_NAME(kCpuExecutionProvider, kOnnxDomain, 13, Tanh)>,
    BuildKernelCreateInfo<ONNX_OPERATOR_VERSIONED_KERNEL_CLASS_NAME(kCpuExecutionProvider, kOnnxDomain, 7, 9,
                                                                    PRelu)>,
    BuildKernelCreateInfo<ONNX_OPERATOR_KERNEL_CLASS_NAME(kCpuExecutionProvider, kOnnxDomain, 1, RandomNormal)>,
    BuildKernelCreateInfo<ONNX_OPERATOR_KERNEL_CLASS_NAME(kCpuExecutionProvider, kOnnxDomain, 1, RandomUniform)>,
    BuildKernelCreateInfo<ONNX_OPERATOR_KERNEL_CLASS_NAME(kCpuExecutionProvider, kOnnxDomain, 1, RandomNormalLike)>,
    BuildKernelCreateInfo<ONNX_OPERATOR_KERNEL_CLASS_NAME(kCpuExecutionProvider, kOnnxDomain, 1, RandomUniformLike)>,
    BuildKernelCreateInfo<ONNX_OPERATOR_KERNEL_CLASS_NAME(kCpuExecutionProvider, kOnnxDomain, 7, Multinomial)>,
    BuildKernelCreateInfo<ONNX_OPERATOR_VERSIONED_TYPED_KERNEL_CLASS_NAME(kCpuExecutionProvider, kOnnxDomain, 7, 12, float, Add)>,
    BuildKernelCreateInfo<ONNX_OPERATOR_VERSIONED_TYPED_KERNEL_CLASS_NAME(kCpuExecutionProvider, kOnnxDomain, 7, 12, double, Add)>,
    BuildKernelCreateInfo<ONNX_OPERATOR_VERSIONED_TYPED_KERNEL_CLASS_NAME(kCpuExecutionProvider, kOnnxDomain, 7, 12, int32_t,
                                                                          Add)>,
    BuildKernelCreateInfo<ONNX_OPERATOR_VERSIONED_TYPED_KERNEL_CLASS_NAME(kCpuExecutionProvider, kOnnxDomain, 7, 12, int64_t,
                                                                          Add)>,
    BuildKernelCreateInfo<ONNX_OPERATOR_VERSIONED_TYPED_KERNEL_CLASS_NAME(kCpuExecutionProvider, kOnnxDomain, 7, 12, float, Sub)>,
    BuildKernelCreateInfo<ONNX_OPERATOR_VERSIONED_TYPED_KERNEL_CLASS_NAME(kCpuExecutionProvider, kOnnxDomain, 7, 12, double, Sub)>,
    BuildKernelCreateInfo<ONNX_OPERATOR_VERSIONED_TYPED_KERNEL_CLASS_NAME(kCpuExecutionProvider, kOnnxDomain, 7, 12, int32_t,
                                                                          Sub)>,
    BuildKernelCreateInfo<ONNX_OPERATOR_VERSIONED_TYPED_KERNEL_CLASS_NAME(kCpuExecutionProvider, kOnnxDomain, 7, 12, int64_t,
                                                                          Sub)>,
    BuildKernelCreateInfo<ONNX_OPERATOR_VERSIONED_TYPED_KERNEL_CLASS_NAME(kCpuExecutionProvider, kOnnxDomain, 7, 12, float, Mul)>,
    BuildKernelCreateInfo<ONNX_OPERATOR_VERSIONED_TYPED_KERNEL_CLASS_NAME(kCpuExecutionProvider, kOnnxDomain, 7, 12, double, Mul)>,
    BuildKernelCreateInfo<ONNX_OPERATOR_VERSIONED_TYPED_KERNEL_CLASS_NAME(kCpuExecutionProvider, kOnnxDomain, 7, 12, int32_t,
                                                                          Mul)>,
    BuildKernelCreateInfo<ONNX_OPERATOR_VERSIONED_TYPED_KERNEL_CLASS_NAME(kCpuExecutionProvider, kOnnxDomain, 7, 12, int64_t,
                                                                          Mul)>,
    BuildKernelCreateInfo<ONNX_OPERATOR_VERSIONED_TYPED_KERNEL_CLASS_NAME(kCpuExecutionProvider, kOnnxDomain, 7, 12, float, Div)>,
    BuildKernelCreateInfo<ONNX_OPERATOR_VERSIONED_TYPED_KERNEL_CLASS_NAME(kCpuExecutionProvider, kOnnxDomain, 7, 12, double, Div)>,
    BuildKernelCreateInfo<ONNX_OPERATOR_VERSIONED_TYPED_KERNEL_CLASS_NAME(kCpuExecutionProvider, kOnnxDomain, 7, 12, int32_t,
                                                                          Div)>,
    BuildKernelCreateInfo<ONNX_OPERATOR_VERSIONED_TYPED_KERNEL_CLASS_NAME(kCpuExecutionProvider, kOnnxDomain, 7, 12, int64_t,
                                                                          Div)>,
    BuildKernelCreateInfo<ONNX_OPERATOR_VERSIONED_TYPED_KERNEL_CLASS_NAME(kCpuExecutionProvider, kOnnxDomain, 6, 12, float, Abs)>,
    BuildKernelCreateInfo<ONNX_OPERATOR_VERSIONED_TYPED_KERNEL_CLASS_NAME(kCpuExecutionProvider, kOnnxDomain, 6, 12, double, Abs)>,
    BuildKernelCreateInfo<ONNX_OPERATOR_VERSIONED_TYPED_KERNEL_CLASS_NAME(kCpuExecutionProvider, kOnnxDomain, 6, 12, int8_t, Abs)>,
    BuildKernelCreateInfo<ONNX_OPERATOR_VERSIONED_TYPED_KERNEL_CLASS_NAME(kCpuExecutionProvider, kOnnxDomain, 6, 12, int16_t,
                                                                          Abs)>,
    BuildKernelCreateInfo<ONNX_OPERATOR_VERSIONED_TYPED_KERNEL_CLASS_NAME(kCpuExecutionProvider, kOnnxDomain, 6, 12, int32_t,
                                                                          Abs)>,
    BuildKernelCreateInfo<ONNX_OPERATOR_VERSIONED_TYPED_KERNEL_CLASS_NAME(kCpuExecutionProvider, kOnnxDomain, 6, 12, int64_t,
                                                                          Abs)>,
    BuildKernelCreateInfo<ONNX_OPERATOR_VERSIONED_TYPED_KERNEL_CLASS_NAME(kCpuExecutionProvider, kOnnxDomain, 6, 12, uint8_t,
                                                                          Abs)>,
    BuildKernelCreateInfo<ONNX_OPERATOR_VERSIONED_TYPED_KERNEL_CLASS_NAME(kCpuExecutionProvider, kOnnxDomain, 6, 12, uint16_t,
                                                                          Abs)>,
    BuildKernelCreateInfo<ONNX_OPERATOR_VERSIONED_TYPED_KERNEL_CLASS_NAME(kCpuExecutionProvider, kOnnxDomain, 6, 12, uint32_t,
                                                                          Abs)>,
    BuildKernelCreateInfo<ONNX_OPERATOR_VERSIONED_TYPED_KERNEL_CLASS_NAME(kCpuExecutionProvider, kOnnxDomain, 6, 12, uint64_t,
                                                                          Abs)>,
    BuildKernelCreateInfo<ONNX_OPERATOR_VERSIONED_TYPED_KERNEL_CLASS_NAME(kCpuExecutionProvider, kOnnxDomain, 6, 12, float,
                                                                          Floor)>,
    BuildKernelCreateInfo<ONNX_OPERATOR_VERSIONED_TYPED_KERNEL_CLASS_NAME(kCpuExecutionProvider, kOnnxDomain, 6, 12, float, Ceil)>,
    BuildKernelCreateInfo<ONNX_OPERATOR_VERSIONED_TYPED_KERNEL_CLASS_NAME(kCpuExecutionProvider, kOnnxDomain, 6, 12, float,
                                                                          Reciprocal)>,
    BuildKernelCreateInfo<ONNX_OPERATOR_VERSIONED_TYPED_KERNEL_CLASS_NAME(kCpuExecutionProvider, kOnnxDomain, 6, 12, float, Sqrt)>,
    BuildKernelCreateInfo<ONNX_OPERATOR_VERSIONED_TYPED_KERNEL_CLASS_NAME(kCpuExecutionProvider, kOnnxDomain, 6, 12, double, Sqrt)>,
    BuildKernelCreateInfo<ONNX_OPERATOR_VERSIONED_TYPED_KERNEL_CLASS_NAME(kCpuExecutionProvider, kOnnxDomain, 6, 12, float, Neg)>,
    BuildKernelCreateInfo<ONNX_OPERATOR_VERSIONED_TYPED_KERNEL_CLASS_NAME(kCpuExecutionProvider, kOnnxDomain, 6, 12, double, Neg)>,
    BuildKernelCreateInfo<ONNX_OPERATOR_VERSIONED_TYPED_KERNEL_CLASS_NAME(kCpuExecutionProvider, kOnnxDomain, 6, 12, int8_t, Neg)>,
    BuildKernelCreateInfo<ONNX_OPERATOR_VERSIONED_TYPED_KERNEL_CLASS_NAME(kCpuExecutionProvider, kOnnxDomain, 6, 12, int32_t,
                                                                          Neg)>,
    BuildKernelCreateInfo<ONNX_OPERATOR_VERSIONED_TYPED_KERNEL_CLASS_NAME(kCpuExecutionProvider, kOnnxDomain, 6, 12, int64_t,
                                                                          Neg)>,
    BuildKernelCreateInfo<ONNX_OPERATOR_VERSIONED_KERNEL_CLASS_NAME(kCpuExecutionProvider, kOnnxDomain, 7, 11, Pow)>,
    BuildKernelCreateInfo<ONNX_OPERATOR_VERSIONED_TYPED_KERNEL_CLASS_NAME(kCpuExecutionProvider, kOnnxDomain, 6, 12, float, Exp)>,
    BuildKernelCreateInfo<ONNX_OPERATOR_VERSIONED_TYPED_KERNEL_CLASS_NAME(kCpuExecutionProvider, kOnnxDomain, 6, 12, double, Exp)>,
    BuildKernelCreateInfo<ONNX_OPERATOR_VERSIONED_TYPED_KERNEL_CLASS_NAME(kCpuExecutionProvider, kOnnxDomain, 6, 12, float, Log)>,
    BuildKernelCreateInfo<ONNX_OPERATOR_VERSIONED_TYPED_KERNEL_CLASS_NAME(kCpuExecutionProvider, kOnnxDomain, 6, 7,
                                                                          float, Sum)>,
    BuildKernelCreateInfo<ONNX_OPERATOR_VERSIONED_TYPED_KERNEL_CLASS_NAME(kCpuExecutionProvider, kOnnxDomain, 8, 12, float, Sum)>,
    BuildKernelCreateInfo<ONNX_OPERATOR_VERSIONED_TYPED_KERNEL_CLASS_NAME(kCpuExecutionProvider, kOnnxDomain, 6, 7,
                                                                          float, Min)>,
    BuildKernelCreateInfo<ONNX_OPERATOR_VERSIONED_KERNEL_CLASS_NAME(kCpuExecutionProvider, kOnnxDomain, 8, 11, Min)>,
    BuildKernelCreateInfo<ONNX_OPERATOR_VERSIONED_TYPED_KERNEL_CLASS_NAME(kCpuExecutionProvider, kOnnxDomain, 6, 7,
                                                                          float, Max)>,
    BuildKernelCreateInfo<ONNX_OPERATOR_VERSIONED_KERNEL_CLASS_NAME(kCpuExecutionProvider, kOnnxDomain, 8, 11, Max)>,
    BuildKernelCreateInfo<ONNX_OPERATOR_KERNEL_CLASS_NAME(kCpuExecutionProvider, kOnnxDomain, 1, Not)>,
    BuildKernelCreateInfo<ONNX_OPERATOR_KERNEL_CLASS_NAME(kCpuExecutionProvider, kOnnxDomain, 7, And)>,
    BuildKernelCreateInfo<ONNX_OPERATOR_KERNEL_CLASS_NAME(kCpuExecutionProvider, kOnnxDomain, 7, Or)>,
    BuildKernelCreateInfo<ONNX_OPERATOR_KERNEL_CLASS_NAME(kCpuExecutionProvider, kOnnxDomain, 7, Xor)>,
    BuildKernelCreateInfo<ONNX_OPERATOR_VERSIONED_TYPED_KERNEL_CLASS_NAME(kCpuExecutionProvider, kOnnxDomain, 7, 12,
                                                                          float, Less)>,
    BuildKernelCreateInfo<ONNX_OPERATOR_VERSIONED_TYPED_KERNEL_CLASS_NAME(kCpuExecutionProvider, kOnnxDomain, 7, 12,
                                                                          double, Less)>,
    BuildKernelCreateInfo<ONNX_OPERATOR_VERSIONED_TYPED_KERNEL_CLASS_NAME(kCpuExecutionProvider, kOnnxDomain, 7, 12,
                                                                          float, Greater)>,
    BuildKernelCreateInfo<ONNX_OPERATOR_VERSIONED_TYPED_KERNEL_CLASS_NAME(kCpuExecutionProvider, kOnnxDomain, 7, 12,
                                                                          double, Greater)>,
    BuildKernelCreateInfo<ONNX_OPERATOR_VERSIONED_TYPED_KERNEL_CLASS_NAME(kCpuExecutionProvider, kOnnxDomain, 7, 12,
                                                                          bool, Equal)>,
    BuildKernelCreateInfo<ONNX_OPERATOR_VERSIONED_TYPED_KERNEL_CLASS_NAME(kCpuExecutionProvider, kOnnxDomain, 7, 12,
                                                                          int32_t, Equal)>,
    BuildKernelCreateInfo<ONNX_OPERATOR_VERSIONED_TYPED_KERNEL_CLASS_NAME(kCpuExecutionProvider, kOnnxDomain, 7, 12,
                                                                          int64_t, Equal)>,
    BuildKernelCreateInfo<ONNX_OPERATOR_VERSIONED_TYPED_KERNEL_CLASS_NAME(kCpuExecutionProvider, kOnnxDomain, 7, 12,
                                                                          float, Equal)>,
    BuildKernelCreateInfo<ONNX_OPERATOR_VERSIONED_TYPED_KERNEL_CLASS_NAME(kCpuExecutionProvider, kOnnxDomain, 7, 12,
                                                                          double, Equal)>,
    BuildKernelCreateInfo<ONNX_OPERATOR_VERSIONED_TYPED_KERNEL_CLASS_NAME(kCpuExecutionProvider, kOnnxDomain, 6, 7,
                                                                          float, Mean)>,
    BuildKernelCreateInfo<ONNX_OPERATOR_VERSIONED_TYPED_KERNEL_CLASS_NAME(kCpuExecutionProvider, kOnnxDomain, 8, 12, float, Mean)>,
    BuildKernelCreateInfo<ONNX_OPERATOR_TYPED_KERNEL_CLASS_NAME(kCpuExecutionProvider, kOnnxDomain, 7, float, Sin)>,
    BuildKernelCreateInfo<ONNX_OPERATOR_TYPED_KERNEL_CLASS_NAME(kCpuExecutionProvider, kOnnxDomain, 7, double, Sin)>,
    BuildKernelCreateInfo<ONNX_OPERATOR_KERNEL_CLASS_NAME(kCpuExecutionProvider, kOnnxDomain, 7, Cos)>,
    BuildKernelCreateInfo<ONNX_OPERATOR_KERNEL_CLASS_NAME(kCpuExecutionProvider, kOnnxDomain, 7, Tan)>,
    BuildKernelCreateInfo<ONNX_OPERATOR_KERNEL_CLASS_NAME(kCpuExecutionProvider, kOnnxDomain, 7, Asin)>,
    BuildKernelCreateInfo<ONNX_OPERATOR_KERNEL_CLASS_NAME(kCpuExecutionProvider, kOnnxDomain, 7, Acos)>,
    BuildKernelCreateInfo<ONNX_OPERATOR_KERNEL_CLASS_NAME(kCpuExecutionProvider, kOnnxDomain, 7, Atan)>,
    BuildKernelCreateInfo<ONNX_OPERATOR_VERSIONED_KERNEL_CLASS_NAME(kCpuExecutionProvider, kOnnxDomain, 7, 8, Gemm)>,
    BuildKernelCreateInfo<ONNX_OPERATOR_VERSIONED_KERNEL_CLASS_NAME(kCpuExecutionProvider, kOnnxDomain, 1, 10,
                                                                    Hardmax)>,
    BuildKernelCreateInfo<ONNX_OPERATOR_VERSIONED_TYPED_KERNEL_CLASS_NAME(kCpuExecutionProvider, kOnnxDomain, 1, 10,
                                                                          float, LogSoftmax)>,
    BuildKernelCreateInfo<ONNX_OPERATOR_VERSIONED_TYPED_KERNEL_CLASS_NAME(kCpuExecutionProvider, kOnnxDomain, 1, 10,
                                                                          double, LogSoftmax)>,
    BuildKernelCreateInfo<ONNX_OPERATOR_VERSIONED_TYPED_KERNEL_CLASS_NAME(kCpuExecutionProvider, kOnnxDomain, 1, 8,
                                                                          float, MatMul)>,
    BuildKernelCreateInfo<ONNX_OPERATOR_VERSIONED_TYPED_KERNEL_CLASS_NAME(kCpuExecutionProvider, kOnnxDomain, 1, 8,
                                                                          double, MatMul)>,
    BuildKernelCreateInfo<ONNX_OPERATOR_VERSIONED_TYPED_KERNEL_CLASS_NAME(kCpuExecutionProvider, kOnnxDomain, 1, 10,
                                                                          float, Softmax)>,
    BuildKernelCreateInfo<ONNX_OPERATOR_VERSIONED_TYPED_KERNEL_CLASS_NAME(kCpuExecutionProvider, kOnnxDomain, 1, 10,
                                                                          double, Softmax)>,
    BuildKernelCreateInfo<ONNX_OPERATOR_VERSIONED_KERNEL_CLASS_NAME(kCpuExecutionProvider, kOnnxDomain, 1, 9, TopK)>,
    BuildKernelCreateInfo<ONNX_OPERATOR_VERSIONED_TYPED_KERNEL_CLASS_NAME(kCpuExecutionProvider, kOnnxDomain, 7, 9,
                                                                          float, BatchNormalization)>,
    BuildKernelCreateInfo<ONNX_OPERATOR_VERSIONED_TYPED_KERNEL_CLASS_NAME(kCpuExecutionProvider, kOnnxDomain, 7, 9,
                                                                          double, BatchNormalization)>,
    BuildKernelCreateInfo<ONNX_OPERATOR_VERSIONED_KERNEL_CLASS_NAME(kCpuExecutionProvider, kOnnxDomain, 1, 10,
                                                                    Conv)>,
    BuildKernelCreateInfo<ONNX_OPERATOR_VERSIONED_KERNEL_CLASS_NAME(kCpuExecutionProvider, kOnnxDomain, 1, 10,
                                                                    ConvTranspose)>,
    BuildKernelCreateInfo<ONNX_OPERATOR_VERSIONED_KERNEL_CLASS_NAME(kCpuExecutionProvider, kOnnxDomain, 1, 8,
                                                                    Flatten)>,
    BuildKernelCreateInfo<ONNX_OPERATOR_KERNEL_CLASS_NAME(kCpuExecutionProvider, kOnnxDomain, 6,
                                                          InstanceNormalization)>,
    BuildKernelCreateInfo<ONNX_OPERATOR_KERNEL_CLASS_NAME(kCpuExecutionProvider, kOnnxDomain, 1, LpNormalization)>,
    BuildKernelCreateInfo<ONNX_OPERATOR_VERSIONED_KERNEL_CLASS_NAME(kCpuExecutionProvider, kOnnxDomain, 1, 12, LRN)>,
    BuildKernelCreateInfo<ONNX_OPERATOR_VERSIONED_KERNEL_CLASS_NAME(kCpuExecutionProvider, kOnnxDomain, 7, 9,
                                                                    AveragePool)>,
    BuildKernelCreateInfo<ONNX_OPERATOR_VERSIONED_KERNEL_CLASS_NAME(kCpuExecutionProvider, kOnnxDomain, 1, 7,
                                                                    MaxPool)>,
    BuildKernelCreateInfo<ONNX_OPERATOR_VERSIONED_KERNEL_CLASS_NAME(kCpuExecutionProvider, kOnnxDomain, 8, 11,
                                                                    MaxPool)>,
    BuildKernelCreateInfo<ONNX_OPERATOR_VERSIONED_KERNEL_CLASS_NAME(kCpuExecutionProvider, kOnnxDomain, 2, 10,
                                                                    LpPool)>,
    BuildKernelCreateInfo<ONNX_OPERATOR_KERNEL_CLASS_NAME(kCpuExecutionProvider, kOnnxDomain, 2, GlobalLpPool)>,
    BuildKernelCreateInfo<ONNX_OPERATOR_KERNEL_CLASS_NAME(kCpuExecutionProvider, kOnnxDomain, 1, GlobalAveragePool)>,
    BuildKernelCreateInfo<ONNX_OPERATOR_KERNEL_CLASS_NAME(kCpuExecutionProvider, kOnnxDomain, 1, GlobalMaxPool)>,
    BuildKernelCreateInfo<ONNX_OPERATOR_KERNEL_CLASS_NAME(kCpuExecutionProvider, kOnnxDomain, 1, MaxRoiPool)>,
    BuildKernelCreateInfo<ONNX_OPERATOR_VERSIONED_TYPED_KERNEL_CLASS_NAME(kCpuExecutionProvider, kOnnxDomain, 1, 10,
                                                                          float, ReduceL1)>,
    BuildKernelCreateInfo<ONNX_OPERATOR_VERSIONED_TYPED_KERNEL_CLASS_NAME(kCpuExecutionProvider, kOnnxDomain, 1, 10,
                                                                          int32_t, ReduceL1)>,
    BuildKernelCreateInfo<ONNX_OPERATOR_VERSIONED_TYPED_KERNEL_CLASS_NAME(kCpuExecutionProvider, kOnnxDomain, 1, 10,
                                                                          float, ReduceL2)>,
    BuildKernelCreateInfo<ONNX_OPERATOR_VERSIONED_TYPED_KERNEL_CLASS_NAME(kCpuExecutionProvider, kOnnxDomain, 1, 10,
                                                                          int32_t, ReduceL2)>,
    BuildKernelCreateInfo<ONNX_OPERATOR_VERSIONED_TYPED_KERNEL_CLASS_NAME(kCpuExecutionProvider, kOnnxDomain, 1, 10,
                                                                          float, ReduceLogSum)>,
    BuildKernelCreateInfo<ONNX_OPERATOR_VERSIONED_TYPED_KERNEL_CLASS_NAME(kCpuExecutionProvider, kOnnxDomain, 1, 10,
                                                                          int32_t, ReduceLogSum)>,
    BuildKernelCreateInfo<ONNX_OPERATOR_VERSIONED_TYPED_KERNEL_CLASS_NAME(kCpuExecutionProvider, kOnnxDomain, 1, 10,
                                                                          float, ReduceLogSumExp)>,
    BuildKernelCreateInfo<ONNX_OPERATOR_VERSIONED_TYPED_KERNEL_CLASS_NAME(kCpuExecutionProvider, kOnnxDomain, 1, 10,
                                                                          int32_t, ReduceLogSumExp)>,
    BuildKernelCreateInfo<ONNX_OPERATOR_VERSIONED_TYPED_KERNEL_CLASS_NAME(kCpuExecutionProvider, kOnnxDomain, 1, 10,
                                                                          float, ReduceMax)>,
    BuildKernelCreateInfo<ONNX_OPERATOR_VERSIONED_TYPED_KERNEL_CLASS_NAME(kCpuExecutionProvider, kOnnxDomain, 1, 10,
                                                                          int32_t, ReduceMax)>,
    BuildKernelCreateInfo<ONNX_OPERATOR_VERSIONED_TYPED_KERNEL_CLASS_NAME(kCpuExecutionProvider, kOnnxDomain, 1, 10,
                                                                          int64_t, ReduceMax)>,
    BuildKernelCreateInfo<ONNX_OPERATOR_VERSIONED_TYPED_KERNEL_CLASS_NAME(kCpuExecutionProvider, kOnnxDomain, 1, 10,
                                                                          float, ReduceMean)>,
    BuildKernelCreateInfo<ONNX_OPERATOR_VERSIONED_TYPED_KERNEL_CLASS_NAME(kCpuExecutionProvider, kOnnxDomain, 1, 10,
                                                                          int32_t, ReduceMean)>,
    BuildKernelCreateInfo<ONNX_OPERATOR_VERSIONED_TYPED_KERNEL_CLASS_NAME(kCpuExecutionProvider, kOnnxDomain, 1, 10,
                                                                          float, ReduceMin)>,
    BuildKernelCreateInfo<ONNX_OPERATOR_VERSIONED_TYPED_KERNEL_CLASS_NAME(kCpuExecutionProvider, kOnnxDomain, 1, 10,
                                                                          int32_t, ReduceMin)>,
    BuildKernelCreateInfo<ONNX_OPERATOR_VERSIONED_TYPED_KERNEL_CLASS_NAME(kCpuExecutionProvider, kOnnxDomain, 1, 10,
                                                                          int64_t, ReduceMin)>,
    BuildKernelCreateInfo<ONNX_OPERATOR_VERSIONED_TYPED_KERNEL_CLASS_NAME(kCpuExecutionProvider, kOnnxDomain, 1, 10,
                                                                          float, ReduceProd)>,
    BuildKernelCreateInfo<ONNX_OPERATOR_VERSIONED_TYPED_KERNEL_CLASS_NAME(kCpuExecutionProvider, kOnnxDomain, 1, 10,
                                                                          int32_t, ReduceProd)>,
    BuildKernelCreateInfo<ONNX_OPERATOR_VERSIONED_TYPED_KERNEL_CLASS_NAME(kCpuExecutionProvider, kOnnxDomain, 1, 10,
                                                                          int64_t, ReduceProd)>,
    BuildKernelCreateInfo<ONNX_OPERATOR_VERSIONED_TYPED_KERNEL_CLASS_NAME(kCpuExecutionProvider, kOnnxDomain, 1, 10,
                                                                          float, ReduceSum)>,
    BuildKernelCreateInfo<ONNX_OPERATOR_VERSIONED_TYPED_KERNEL_CLASS_NAME(kCpuExecutionProvider, kOnnxDomain, 1, 10,
                                                                          int32_t, ReduceSum)>,
    BuildKernelCreateInfo<ONNX_OPERATOR_VERSIONED_TYPED_KERNEL_CLASS_NAME(kCpuExecutionProvider, kOnnxDomain, 1, 10,
                                                                          double, ReduceSum)>,
    BuildKernelCreateInfo<ONNX_OPERATOR_VERSIONED_TYPED_KERNEL_CLASS_NAME(kCpuExecutionProvider, kOnnxDomain, 1, 10,
                                                                          int64_t, ReduceSum)>,
    BuildKernelCreateInfo<ONNX_OPERATOR_VERSIONED_TYPED_KERNEL_CLASS_NAME(kCpuExecutionProvider, kOnnxDomain, 1, 10,
                                                                          float, ReduceSumSquare)>,
    BuildKernelCreateInfo<ONNX_OPERATOR_VERSIONED_TYPED_KERNEL_CLASS_NAME(kCpuExecutionProvider, kOnnxDomain, 1, 10,
                                                                          int32_t, ReduceSumSquare)>,
    BuildKernelCreateInfo<ONNX_OPERATOR_VERSIONED_TYPED_KERNEL_CLASS_NAME(kCpuExecutionProvider, kOnnxDomain, 1, 10,
                                                                          double, ReduceSumSquare)>,
    BuildKernelCreateInfo<ONNX_OPERATOR_VERSIONED_TYPED_KERNEL_CLASS_NAME(kCpuExecutionProvider, kOnnxDomain, 1, 10,
                                                                          float, ArgMax)>,
    BuildKernelCreateInfo<ONNX_OPERATOR_VERSIONED_TYPED_KERNEL_CLASS_NAME(kCpuExecutionProvider, kOnnxDomain, 1, 10,
                                                                          int32_t, ArgMax)>,
    BuildKernelCreateInfo<ONNX_OPERATOR_VERSIONED_TYPED_KERNEL_CLASS_NAME(kCpuExecutionProvider, kOnnxDomain, 1, 10,
                                                                          float, ArgMin)>,
    BuildKernelCreateInfo<ONNX_OPERATOR_VERSIONED_TYPED_KERNEL_CLASS_NAME(kCpuExecutionProvider, kOnnxDomain, 1, 10,
                                                                          int32_t, ArgMin)>,
    BuildKernelCreateInfo<ONNX_OPERATOR_KERNEL_CLASS_NAME(kCpuExecutionProvider, kOnnxDomain, 7, GRU)>,
    BuildKernelCreateInfo<ONNX_OPERATOR_KERNEL_CLASS_NAME(kCpuExecutionProvider, kOnnxDomain, 7, LSTM)>,
    BuildKernelCreateInfo<ONNX_OPERATOR_KERNEL_CLASS_NAME(kCpuExecutionProvider, kOnnxDomain, 7, RNN)>,
    BuildKernelCreateInfo<ONNX_OPERATOR_VERSIONED_KERNEL_CLASS_NAME(kCpuExecutionProvider, kOnnxDomain, 6, 12, Cast)>,
    BuildKernelCreateInfo<ONNX_OPERATOR_VERSIONED_KERNEL_CLASS_NAME(kCpuExecutionProvider, kOnnxDomain, 4, 10,
                                                                    Concat)>,
    BuildKernelCreateInfo<ONNX_OPERATOR_VERSIONED_KERNEL_CLASS_NAME(kCpuExecutionProvider, kOnnxDomain, 1, 10,
                                                                    Gather)>,
    BuildKernelCreateInfo<ONNX_OPERATOR_VERSIONED_KERNEL_CLASS_NAME(kCpuExecutionProvider, kOnnxDomain, 7, 9,
                                                                    Dropout)>,
    BuildKernelCreateInfo<ONNX_OPERATOR_VERSIONED_KERNEL_CLASS_NAME(kCpuExecutionProvider, kOnnxDomain, 1, 12,
                                                                    Identity)>,
    BuildKernelCreateInfo<ONNX_OPERATOR_VERSIONED_KERNEL_CLASS_NAME(kCpuExecutionProvider, kOnnxDomain, 2, 10, Pad)>,
    BuildKernelCreateInfo<ONNX_OPERATOR_VERSIONED_KERNEL_CLASS_NAME(kCpuExecutionProvider, kOnnxDomain, 1, 4,
                                                                    Reshape_1)>,
    BuildKernelCreateInfo<ONNX_OPERATOR_VERSIONED_KERNEL_CLASS_NAME(kCpuExecutionProvider, kOnnxDomain, 5, 12, Reshape)>,
    BuildKernelCreateInfo<ONNX_OPERATOR_VERSIONED_KERNEL_CLASS_NAME(kCpuExecutionProvider, kOnnxDomain, 1, 12, Shape)>,
    BuildKernelCreateInfo<ONNX_OPERATOR_VERSIONED_KERNEL_CLASS_NAME(kCpuExecutionProvider, kOnnxDomain, 1, 12, Size)>,
    BuildKernelCreateInfo<ONNX_OPERATOR_VERSIONED_KERNEL_CLASS_NAME(kCpuExecutionProvider, kOnnxDomain, 1, 9,
                                                                    Slice)>,
    BuildKernelCreateInfo<ONNX_OPERATOR_VERSIONED_KERNEL_CLASS_NAME(kCpuExecutionProvider, kOnnxDomain, 1, 12, SpaceToDepth)>,
    BuildKernelCreateInfo<ONNX_OPERATOR_VERSIONED_KERNEL_CLASS_NAME(kCpuExecutionProvider, kOnnxDomain, 1, 10,
                                                                    DepthToSpace)>,
    BuildKernelCreateInfo<ONNX_OPERATOR_VERSIONED_KERNEL_CLASS_NAME(kCpuExecutionProvider, kOnnxDomain, 2, 10,
                                                                    Split)>,
    BuildKernelCreateInfo<ONNX_OPERATOR_VERSIONED_KERNEL_CLASS_NAME(kCpuExecutionProvider, kOnnxDomain, 1, 10,
                                                                    Squeeze)>,
    BuildKernelCreateInfo<ONNX_OPERATOR_VERSIONED_KERNEL_CLASS_NAME(kCpuExecutionProvider, kOnnxDomain, 6, 12, Tile)>,
    BuildKernelCreateInfo<ONNX_OPERATOR_VERSIONED_KERNEL_CLASS_NAME(kCpuExecutionProvider, kOnnxDomain, 1, 12, Transpose)>,
    BuildKernelCreateInfo<ONNX_OPERATOR_VERSIONED_KERNEL_CLASS_NAME(kCpuExecutionProvider, kOnnxDomain, 1, 10,
                                                                    Unsqueeze)>,
    BuildKernelCreateInfo<ONNX_OPERATOR_VERSIONED_TYPED_KERNEL_CLASS_NAME(kCpuExecutionProvider, kOnnxDomain, 7, 9,
                                                                          float, Upsample)>,
    BuildKernelCreateInfo<ONNX_OPERATOR_VERSIONED_TYPED_KERNEL_CLASS_NAME(kCpuExecutionProvider, kOnnxDomain, 7, 9,
                                                                          int32_t, Upsample)>,
    BuildKernelCreateInfo<ONNX_OPERATOR_VERSIONED_TYPED_KERNEL_CLASS_NAME(kCpuExecutionProvider, kOnnxDomain, 7, 9,
                                                                          uint8_t, Upsample)>,
    BuildKernelCreateInfo<ONNX_OPERATOR_VERSIONED_TYPED_KERNEL_CLASS_NAME(kCpuExecutionProvider, kOnnxDomain, 8, 12, float,
                                                                          Expand)>,
    BuildKernelCreateInfo<ONNX_OPERATOR_VERSIONED_TYPED_KERNEL_CLASS_NAME(kCpuExecutionProvider, kOnnxDomain, 8, 12, double,
                                                                          Expand)>,
    BuildKernelCreateInfo<ONNX_OPERATOR_VERSIONED_TYPED_KERNEL_CLASS_NAME(kCpuExecutionProvider, kOnnxDomain, 8, 12, int8_t,
                                                                          Expand)>,
    BuildKernelCreateInfo<ONNX_OPERATOR_VERSIONED_TYPED_KERNEL_CLASS_NAME(kCpuExecutionProvider, kOnnxDomain, 8, 12, int16_t,
                                                                          Expand)>,
    BuildKernelCreateInfo<ONNX_OPERATOR_VERSIONED_TYPED_KERNEL_CLASS_NAME(kCpuExecutionProvider, kOnnxDomain, 8, 12, int32_t,
                                                                          Expand)>,
    BuildKernelCreateInfo<ONNX_OPERATOR_VERSIONED_TYPED_KERNEL_CLASS_NAME(kCpuExecutionProvider, kOnnxDomain, 8, 12, int64_t,
                                                                          Expand)>,
    BuildKernelCreateInfo<ONNX_OPERATOR_VERSIONED_TYPED_KERNEL_CLASS_NAME(kCpuExecutionProvider, kOnnxDomain, 8, 12, uint8_t,
                                                                          Expand)>,
    BuildKernelCreateInfo<ONNX_OPERATOR_VERSIONED_TYPED_KERNEL_CLASS_NAME(kCpuExecutionProvider, kOnnxDomain, 8, 12, uint16_t,
                                                                          Expand)>,
    BuildKernelCreateInfo<ONNX_OPERATOR_VERSIONED_TYPED_KERNEL_CLASS_NAME(kCpuExecutionProvider, kOnnxDomain, 8, 12, uint32_t,
                                                                          Expand)>,
    BuildKernelCreateInfo<ONNX_OPERATOR_VERSIONED_TYPED_KERNEL_CLASS_NAME(kCpuExecutionProvider, kOnnxDomain, 8, 12, uint64_t,
                                                                          Expand)>,
    BuildKernelCreateInfo<ONNX_OPERATOR_VERSIONED_TYPED_KERNEL_CLASS_NAME(kCpuExecutionProvider, kOnnxDomain, 8, 12, bool,
                                                                          Expand)>,
    BuildKernelCreateInfo<ONNX_OPERATOR_VERSIONED_TYPED_KERNEL_CLASS_NAME(kCpuExecutionProvider, kOnnxDomain, 8, 12, MLFloat16,
                                                                          Expand)>,
    BuildKernelCreateInfo<ONNX_OPERATOR_VERSIONED_KERNEL_CLASS_NAME(kCpuExecutionProvider, kOnnxDomain, 8, 8, Scan)>,
    BuildKernelCreateInfo<ONNX_OPERATOR_VERSIONED_KERNEL_CLASS_NAME(kCpuExecutionProvider, kOnnxDomain, 1, 10, If)>,
    BuildKernelCreateInfo<ONNX_OPERATOR_VERSIONED_KERNEL_CLASS_NAME(kCpuExecutionProvider, kOnnxDomain, 1, 10,
                                                                    Loop)>,

    // Opset 9
    BuildKernelCreateInfo<ONNX_OPERATOR_VERSIONED_KERNEL_CLASS_NAME(kCpuExecutionProvider, kOnnxDomain, 9, 10,
                                                                    Compress)>,
    BuildKernelCreateInfo<ONNX_OPERATOR_KERNEL_CLASS_NAME(kCpuExecutionProvider, kOnnxDomain, 9, ConstantOfShape)>,
    BuildKernelCreateInfo<ONNX_OPERATOR_VERSIONED_KERNEL_CLASS_NAME(kCpuExecutionProvider, kOnnxDomain, 9, 12,
                                                                    MeanVarianceNormalization)>,
    BuildKernelCreateInfo<ONNX_OPERATOR_VERSIONED_TYPED_KERNEL_CLASS_NAME(kCpuExecutionProvider, kOnnxDomain, 9, 12, int32_t,
                                                                          Greater)>,
    BuildKernelCreateInfo<ONNX_OPERATOR_VERSIONED_TYPED_KERNEL_CLASS_NAME(kCpuExecutionProvider, kOnnxDomain, 9, 12, int64_t,
                                                                          Greater)>,
    BuildKernelCreateInfo<ONNX_OPERATOR_VERSIONED_TYPED_KERNEL_CLASS_NAME(kCpuExecutionProvider, kOnnxDomain, 9, 12, int32_t,
                                                                          Less)>,
    BuildKernelCreateInfo<ONNX_OPERATOR_VERSIONED_TYPED_KERNEL_CLASS_NAME(kCpuExecutionProvider, kOnnxDomain, 9, 12, int64_t,
                                                                          Less)>,
    BuildKernelCreateInfo<ONNX_OPERATOR_KERNEL_CLASS_NAME(kCpuExecutionProvider, kOnnxDomain, 9, EyeLike)>,
    BuildKernelCreateInfo<ONNX_OPERATOR_VERSIONED_TYPED_KERNEL_CLASS_NAME(kCpuExecutionProvider, kOnnxDomain, 9, 12,
                                                                          float, IsNaN)>,
    BuildKernelCreateInfo<ONNX_OPERATOR_VERSIONED_TYPED_KERNEL_CLASS_NAME(kCpuExecutionProvider, kOnnxDomain, 9, 12,
                                                                          MLFloat16, IsNaN)>,
    BuildKernelCreateInfo<ONNX_OPERATOR_VERSIONED_KERNEL_CLASS_NAME(kCpuExecutionProvider, kOnnxDomain, 9, 12,
                                                                    Sign)>,
    BuildKernelCreateInfo<ONNX_OPERATOR_KERNEL_CLASS_NAME(kCpuExecutionProvider, kOnnxDomain, 9, Shrink)>,
    BuildKernelCreateInfo<ONNX_OPERATOR_VERSIONED_TYPED_KERNEL_CLASS_NAME(kCpuExecutionProvider, kOnnxDomain, 9, 12, float, Erf)>,
    BuildKernelCreateInfo<ONNX_OPERATOR_VERSIONED_TYPED_KERNEL_CLASS_NAME(kCpuExecutionProvider, kOnnxDomain, 9, 10,
                                                                          int64_t_int64_t_int64_t, OneHot)>,
    BuildKernelCreateInfo<ONNX_OPERATOR_VERSIONED_TYPED_KERNEL_CLASS_NAME(kCpuExecutionProvider, kOnnxDomain, 9, 10,
                                                                          float_int64_t_int64_t, OneHot)>,
    BuildKernelCreateInfo<ONNX_OPERATOR_VERSIONED_TYPED_KERNEL_CLASS_NAME(kCpuExecutionProvider, kOnnxDomain, 9, 10,
                                                                          int64_t_string_int64_t, OneHot)>,
    BuildKernelCreateInfo<ONNX_OPERATOR_VERSIONED_TYPED_KERNEL_CLASS_NAME(kCpuExecutionProvider, kOnnxDomain, 9, 10,
                                                                          float_string_int64_t, OneHot)>,
    BuildKernelCreateInfo<ONNX_OPERATOR_VERSIONED_TYPED_KERNEL_CLASS_NAME(kCpuExecutionProvider, kOnnxDomain, 9, 10,
                                                                          float_float_float, OneHot)>,
    BuildKernelCreateInfo<ONNX_OPERATOR_VERSIONED_TYPED_KERNEL_CLASS_NAME(kCpuExecutionProvider, kOnnxDomain, 9, 10,
                                                                          int64_t_int32_t_float, OneHot)>,
    BuildKernelCreateInfo<ONNX_OPERATOR_VERSIONED_TYPED_KERNEL_CLASS_NAME(kCpuExecutionProvider, kOnnxDomain, 9, 10,
                                                                          int64_t_float_int64_t, OneHot)>,
    BuildKernelCreateInfo<ONNX_OPERATOR_VERSIONED_TYPED_KERNEL_CLASS_NAME(kCpuExecutionProvider, kOnnxDomain, 9, 10,
                                                                          int32_t_float_int32_t, OneHot)>,
    BuildKernelCreateInfo<ONNX_OPERATOR_VERSIONED_TYPED_KERNEL_CLASS_NAME(kCpuExecutionProvider, kOnnxDomain, 9, 10,
                                                                          int32_t_float_float, OneHot)>,
    BuildKernelCreateInfo<ONNX_OPERATOR_VERSIONED_TYPED_KERNEL_CLASS_NAME(kCpuExecutionProvider, kOnnxDomain, 9, 10,
                                                                          int64_t_float_float, OneHot)>,
    BuildKernelCreateInfo<ONNX_OPERATOR_VERSIONED_TYPED_KERNEL_CLASS_NAME(kCpuExecutionProvider, kOnnxDomain, 9, 10,
                                                                          int64_t_float_int32_t, OneHot)>,
    BuildKernelCreateInfo<ONNX_OPERATOR_VERSIONED_KERNEL_CLASS_NAME(kCpuExecutionProvider, kOnnxDomain, 9, 10,
                                                                    MaxUnpool)>,
    BuildKernelCreateInfo<ONNX_OPERATOR_KERNEL_CLASS_NAME(kCpuExecutionProvider, kOnnxDomain, 9, Sinh)>,
    BuildKernelCreateInfo<ONNX_OPERATOR_KERNEL_CLASS_NAME(kCpuExecutionProvider, kOnnxDomain, 9, Cosh)>,
    BuildKernelCreateInfo<ONNX_OPERATOR_KERNEL_CLASS_NAME(kCpuExecutionProvider, kOnnxDomain, 9, Asinh)>,
    BuildKernelCreateInfo<ONNX_OPERATOR_KERNEL_CLASS_NAME(kCpuExecutionProvider, kOnnxDomain, 9, Acosh)>,
    BuildKernelCreateInfo<ONNX_OPERATOR_KERNEL_CLASS_NAME(kCpuExecutionProvider, kOnnxDomain, 9, Atanh)>,
    BuildKernelCreateInfo<ONNX_OPERATOR_VERSIONED_KERNEL_CLASS_NAME(kCpuExecutionProvider, kOnnxDomain, 9, 10,
                                                                    Scan)>,
    BuildKernelCreateInfo<ONNX_OPERATOR_VERSIONED_KERNEL_CLASS_NAME(kCpuExecutionProvider, kOnnxDomain, 9, 10,
                                                                    Scatter)>,
    BuildKernelCreateInfo<ONNX_OPERATOR_KERNEL_CLASS_NAME(kCpuExecutionProvider, kOnnxDomain, 9, TfIdfVectorizer)>,
    BuildKernelCreateInfo<ONNX_OPERATOR_VERSIONED_TYPED_KERNEL_CLASS_NAME(kCpuExecutionProvider, kOnnxDomain, 9, 12,
                                                                          bool, NonZero)>,
    BuildKernelCreateInfo<ONNX_OPERATOR_VERSIONED_TYPED_KERNEL_CLASS_NAME(kCpuExecutionProvider, kOnnxDomain, 9, 12,
                                                                          float, NonZero)>,
    BuildKernelCreateInfo<ONNX_OPERATOR_VERSIONED_TYPED_KERNEL_CLASS_NAME(kCpuExecutionProvider, kOnnxDomain, 9, 12,
                                                                          int32_t, NonZero)>,
    BuildKernelCreateInfo<ONNX_OPERATOR_VERSIONED_TYPED_KERNEL_CLASS_NAME(kCpuExecutionProvider, kOnnxDomain, 9, 12,
                                                                          int64_t, NonZero)>,
    BuildKernelCreateInfo<ONNX_OPERATOR_VERSIONED_TYPED_KERNEL_CLASS_NAME(kCpuExecutionProvider, kOnnxDomain, 9, 12,
                                                                          uint8_t, NonZero)>,
    BuildKernelCreateInfo<ONNX_OPERATOR_TYPED_KERNEL_CLASS_NAME(kCpuExecutionProvider, kOnnxDomain, 9, string,
                                                                Where)>,
    BuildKernelCreateInfo<ONNX_OPERATOR_TYPED_KERNEL_CLASS_NAME(kCpuExecutionProvider, kOnnxDomain, 9, float,
                                                                Where)>,
    BuildKernelCreateInfo<ONNX_OPERATOR_TYPED_KERNEL_CLASS_NAME(kCpuExecutionProvider, kOnnxDomain, 9, int32_t,
                                                                Where)>,
    BuildKernelCreateInfo<ONNX_OPERATOR_TYPED_KERNEL_CLASS_NAME(kCpuExecutionProvider, kOnnxDomain, 9, int64_t,
                                                                Where)>,
    BuildKernelCreateInfo<ONNX_OPERATOR_TYPED_KERNEL_CLASS_NAME(kCpuExecutionProvider, kOnnxDomain, 9, uint8_t,
                                                                Where)>,
    BuildKernelCreateInfo<ONNX_OPERATOR_VERSIONED_KERNEL_CLASS_NAME(kCpuExecutionProvider, kOnnxDomain, 9, 10,
                                                                    Flatten)>,
    BuildKernelCreateInfo<ONNX_OPERATOR_VERSIONED_KERNEL_CLASS_NAME(kCpuExecutionProvider, kOnnxDomain, 9, 10,
                                                                    Gemm)>,
    BuildKernelCreateInfo<ONNX_OPERATOR_VERSIONED_TYPED_KERNEL_CLASS_NAME(kCpuExecutionProvider, kOnnxDomain, 9, 12, float,
                                                                          MatMul)>,
    BuildKernelCreateInfo<ONNX_OPERATOR_VERSIONED_TYPED_KERNEL_CLASS_NAME(kCpuExecutionProvider, kOnnxDomain, 9, 12, double,
                                                                          MatMul)>,
    BuildKernelCreateInfo<ONNX_OPERATOR_VERSIONED_TYPED_KERNEL_CLASS_NAME(kCpuExecutionProvider, kOnnxDomain, 9, 12, int32_t,
                                                                          MatMul)>,
    BuildKernelCreateInfo<ONNX_OPERATOR_VERSIONED_TYPED_KERNEL_CLASS_NAME(kCpuExecutionProvider, kOnnxDomain, 9, 12, int64_t,
                                                                          MatMul)>,

    // Opset 10
    BuildKernelCreateInfo<ONNX_OPERATOR_KERNEL_CLASS_NAME(kCpuExecutionProvider, kOnnxDomain, 10, StringNormalizer)>,
    BuildKernelCreateInfo<ONNX_OPERATOR_VERSIONED_KERNEL_CLASS_NAME(kCpuExecutionProvider, kOnnxDomain, 10, 10,
                                                                    TopK)>,
    BuildKernelCreateInfo<ONNX_OPERATOR_VERSIONED_KERNEL_CLASS_NAME(kCpuExecutionProvider, kOnnxDomain, 10, 10,
                                                                    AveragePool)>,
    BuildKernelCreateInfo<ONNX_OPERATOR_VERSIONED_KERNEL_CLASS_NAME(kCpuExecutionProvider, kOnnxDomain, 10, 12, Mod)>,
    BuildKernelCreateInfo<ONNX_OPERATOR_VERSIONED_TYPED_KERNEL_CLASS_NAME(kCpuExecutionProvider, kOnnxDomain, 10, 10,
                                                                          float, Resize)>,
    BuildKernelCreateInfo<ONNX_OPERATOR_VERSIONED_TYPED_KERNEL_CLASS_NAME(kCpuExecutionProvider, kOnnxDomain, 10, 10,
                                                                          int32_t, Resize)>,
    BuildKernelCreateInfo<ONNX_OPERATOR_VERSIONED_TYPED_KERNEL_CLASS_NAME(kCpuExecutionProvider, kOnnxDomain, 10, 10,
                                                                          uint8_t, Resize)>,
    BuildKernelCreateInfo<ONNX_OPERATOR_KERNEL_CLASS_NAME(kCpuExecutionProvider, kOnnxDomain, 10, ThresholdedRelu)>,
    BuildKernelCreateInfo<ONNX_OPERATOR_VERSIONED_TYPED_KERNEL_CLASS_NAME(kCpuExecutionProvider, kOnnxDomain, 10, 12, uint8_t,
                                                                          DequantizeLinear)>,
    BuildKernelCreateInfo<ONNX_OPERATOR_VERSIONED_TYPED_KERNEL_CLASS_NAME(kCpuExecutionProvider, kOnnxDomain, 10, 12, int8_t,
                                                                          DequantizeLinear)>,
    BuildKernelCreateInfo<ONNX_OPERATOR_VERSIONED_TYPED_KERNEL_CLASS_NAME(kCpuExecutionProvider, kOnnxDomain, 10, 12, uint8_t,
                                                                          QuantizeLinear)>,
    BuildKernelCreateInfo<ONNX_OPERATOR_VERSIONED_TYPED_KERNEL_CLASS_NAME(kCpuExecutionProvider, kOnnxDomain, 10, 12, int8_t,
                                                                          QuantizeLinear)>,
    BuildKernelCreateInfo<ONNX_OPERATOR_KERNEL_CLASS_NAME(kCpuExecutionProvider, kOnnxDomain, 10, QLinearMatMul)>,
    BuildKernelCreateInfo<ONNX_OPERATOR_TYPED_KERNEL_CLASS_NAME(kCpuExecutionProvider, kOnnxDomain, 10, uint8_t,
                                                                MatMulInteger)>,
    BuildKernelCreateInfo<ONNX_OPERATOR_KERNEL_CLASS_NAME(kCpuExecutionProvider, kOnnxDomain, 10, ConvInteger)>,
    BuildKernelCreateInfo<ONNX_OPERATOR_TYPED_KERNEL_CLASS_NAME(kCpuExecutionProvider, kOnnxDomain, 10, uint8_t,
                                                                QLinearConv)>,
#if defined(MLAS_TARGET_AMD64_IX86)
    BuildKernelCreateInfo<ONNX_OPERATOR_TYPED_KERNEL_CLASS_NAME(kCpuExecutionProvider, kOnnxDomain, 10, int8_t,
                                                                QLinearConv)>,
#endif
    BuildKernelCreateInfo<ONNX_OPERATOR_VERSIONED_KERNEL_CLASS_NAME(kCpuExecutionProvider, kOnnxDomain, 10, 10,
                                                                    Slice)>,
    BuildKernelCreateInfo<ONNX_OPERATOR_VERSIONED_KERNEL_CLASS_NAME(kCpuExecutionProvider, kOnnxDomain, 10, 11,
                                                                    Dropout)>,
    BuildKernelCreateInfo<ONNX_OPERATOR_VERSIONED_KERNEL_CLASS_NAME(kCpuExecutionProvider, kOnnxDomain, 10, 10,
                                                                    NonMaxSuppression)>,
    BuildKernelCreateInfo<ONNX_OPERATOR_KERNEL_CLASS_NAME(kCpuExecutionProvider, kOnnxDomain, 10, IsInf)>,
    BuildKernelCreateInfo<ONNX_OPERATOR_TYPED_KERNEL_CLASS_NAME(kCpuExecutionProvider, kOnnxDomain, 10, float,
                                                                RoiAlign)>,
    BuildKernelCreateInfo<ONNX_OPERATOR_TYPED_KERNEL_CLASS_NAME(kCpuExecutionProvider, kOnnxDomain, 10, double,
                                                                RoiAlign)>,
    BuildKernelCreateInfo<ONNX_OPERATOR_KERNEL_CLASS_NAME(kCpuExecutionProvider, kOnnxDomain, 10, ReverseSequence)>,

    //opset 11
    BuildKernelCreateInfo<ONNX_OPERATOR_VERSIONED_KERNEL_CLASS_NAME(kCpuExecutionProvider, kOnnxDomain, 11, 11,
                                                                    Clip)>,

    BuildKernelCreateInfo<ONNX_OPERATOR_TYPED_KERNEL_CLASS_NAME(kCpuExecutionProvider, kOnnxDomain, 11, float,
                                                                CumSum)>,
    BuildKernelCreateInfo<ONNX_OPERATOR_TYPED_KERNEL_CLASS_NAME(kCpuExecutionProvider, kOnnxDomain, 11, double,
                                                                CumSum)>,
    BuildKernelCreateInfo<ONNX_OPERATOR_TYPED_KERNEL_CLASS_NAME(kCpuExecutionProvider, kOnnxDomain, 11, int32_t,
                                                                CumSum)>,
    BuildKernelCreateInfo<ONNX_OPERATOR_TYPED_KERNEL_CLASS_NAME(kCpuExecutionProvider, kOnnxDomain, 11, int64_t,
                                                                CumSum)>,
    BuildKernelCreateInfo<ONNX_OPERATOR_TYPED_KERNEL_CLASS_NAME(kCpuExecutionProvider, kOnnxDomain, 11, float,
                                                                Round)>,
    BuildKernelCreateInfo<ONNX_OPERATOR_TYPED_KERNEL_CLASS_NAME(kCpuExecutionProvider, kOnnxDomain, 11, double,
                                                                Round)>,
    BuildKernelCreateInfo<ONNX_OPERATOR_TYPED_KERNEL_CLASS_NAME(kCpuExecutionProvider, kOnnxDomain, 11, MLFloat16,
                                                                Round)>,
    BuildKernelCreateInfo<ONNX_OPERATOR_TYPED_KERNEL_CLASS_NAME(kCpuExecutionProvider, kOnnxDomain, 11, uint8_t,
                                                                DynamicQuantizeLinear)>,
    BuildKernelCreateInfo<ONNX_OPERATOR_VERSIONED_TYPED_KERNEL_CLASS_NAME(kCpuExecutionProvider, kOnnxDomain, 11, 12,
                                                                          float, ArgMax)>,
    BuildKernelCreateInfo<ONNX_OPERATOR_VERSIONED_TYPED_KERNEL_CLASS_NAME(kCpuExecutionProvider, kOnnxDomain, 11, 12,
                                                                          double, ArgMax)>,
    BuildKernelCreateInfo<ONNX_OPERATOR_VERSIONED_TYPED_KERNEL_CLASS_NAME(kCpuExecutionProvider, kOnnxDomain, 11, 12,
                                                                          int32_t, ArgMax)>,
    BuildKernelCreateInfo<ONNX_OPERATOR_VERSIONED_TYPED_KERNEL_CLASS_NAME(kCpuExecutionProvider, kOnnxDomain, 11, 12,
                                                                          float, ArgMin)>,
    BuildKernelCreateInfo<ONNX_OPERATOR_VERSIONED_TYPED_KERNEL_CLASS_NAME(kCpuExecutionProvider, kOnnxDomain, 11, 12,
                                                                          int32_t, ArgMin)>,
    BuildKernelCreateInfo<ONNX_OPERATOR_KERNEL_CLASS_NAME(kCpuExecutionProvider, kOnnxDomain, 11, Hardmax)>,
    BuildKernelCreateInfo<ONNX_OPERATOR_TYPED_KERNEL_CLASS_NAME(kCpuExecutionProvider, kOnnxDomain, 11, float,
                                                                LogSoftmax)>,
    BuildKernelCreateInfo<ONNX_OPERATOR_TYPED_KERNEL_CLASS_NAME(kCpuExecutionProvider, kOnnxDomain, 11, double,
                                                                LogSoftmax)>,
    BuildKernelCreateInfo<ONNX_OPERATOR_TYPED_KERNEL_CLASS_NAME(kCpuExecutionProvider, kOnnxDomain, 11, double,
                                                                Softmax)>,
    BuildKernelCreateInfo<ONNX_OPERATOR_TYPED_KERNEL_CLASS_NAME(kCpuExecutionProvider, kOnnxDomain, 11, float,
                                                                Softmax)>,
    BuildKernelCreateInfo<ONNX_OPERATOR_VERSIONED_KERNEL_CLASS_NAME(kCpuExecutionProvider, kOnnxDomain, 11, 12, Loop)>,
    BuildKernelCreateInfo<ONNX_OPERATOR_VERSIONED_KERNEL_CLASS_NAME(kCpuExecutionProvider, kOnnxDomain, 11, 12, DepthToSpace)>,
    BuildKernelCreateInfo<ONNX_OPERATOR_KERNEL_CLASS_NAME(kCpuExecutionProvider, kOnnxDomain, 11, Scan)>,
    BuildKernelCreateInfo<ONNX_OPERATOR_VERSIONED_KERNEL_CLASS_NAME(kCpuExecutionProvider, kOnnxDomain, 11, 12, Flatten)>,
    BuildKernelCreateInfo<ONNX_OPERATOR_KERNEL_CLASS_NAME(kCpuExecutionProvider, kOnnxDomain, 11, Compress)>,
    BuildKernelCreateInfo<ONNX_OPERATOR_VERSIONED_KERNEL_CLASS_NAME(kCpuExecutionProvider, kOnnxDomain, 11, 12, Concat)>,
    BuildKernelCreateInfo<ONNX_OPERATOR_VERSIONED_KERNEL_CLASS_NAME(kCpuExecutionProvider, kOnnxDomain, 11, 12, Gather)>,
    BuildKernelCreateInfo<ONNX_OPERATOR_VERSIONED_KERNEL_CLASS_NAME(kCpuExecutionProvider, kOnnxDomain, 11, 12, Slice)>,
<<<<<<< HEAD
    BuildKernelCreateInfo<ONNX_OPERATOR_KERNEL_CLASS_NAME(kCpuExecutionProvider, kOnnxDomain, 11, Split)>,
    BuildKernelCreateInfo<ONNX_OPERATOR_KERNEL_CLASS_NAME(kCpuExecutionProvider, kOnnxDomain, 11, Squeeze)>,
=======
    BuildKernelCreateInfo<ONNX_OPERATOR_VERSIONED_KERNEL_CLASS_NAME(kCpuExecutionProvider, kOnnxDomain, 11, 12, Split)>,
    BuildKernelCreateInfo<ONNX_OPERATOR_VERSIONED_KERNEL_CLASS_NAME(kCpuExecutionProvider, kOnnxDomain, 11, 12, Squeeze)>,
>>>>>>> db63c5d1
    BuildKernelCreateInfo<ONNX_OPERATOR_VERSIONED_KERNEL_CLASS_NAME(kCpuExecutionProvider, kOnnxDomain, 11, 12, Unsqueeze)>,
    BuildKernelCreateInfo<ONNX_OPERATOR_KERNEL_CLASS_NAME(kCpuExecutionProvider, kOnnxDomain, 11, Det)>,
    BuildKernelCreateInfo<ONNX_OPERATOR_VERSIONED_KERNEL_CLASS_NAME(kCpuExecutionProvider, kOnnxDomain, 11, 12, ScatterElements)>,
    BuildKernelCreateInfo<ONNX_OPERATOR_KERNEL_CLASS_NAME(kCpuExecutionProvider, kOnnxDomain, 11,
                                                          NonMaxSuppression)>,
    BuildKernelCreateInfo<ONNX_OPERATOR_KERNEL_CLASS_NAME(kCpuExecutionProvider, kOnnxDomain, 11, AveragePool)>,
    BuildKernelCreateInfo<ONNX_OPERATOR_KERNEL_CLASS_NAME(kCpuExecutionProvider, kOnnxDomain, 11, MaxUnpool)>,
    BuildKernelCreateInfo<ONNX_OPERATOR_KERNEL_CLASS_NAME(kCpuExecutionProvider, kOnnxDomain, 11, LpPool)>,
    BuildKernelCreateInfo<ONNX_OPERATOR_KERNEL_CLASS_NAME(kCpuExecutionProvider, kOnnxDomain, 11, Conv)>,
    BuildKernelCreateInfo<ONNX_OPERATOR_KERNEL_CLASS_NAME(kCpuExecutionProvider, kOnnxDomain, 11, ConvTranspose)>,
    BuildKernelCreateInfo<ONNX_OPERATOR_VERSIONED_KERNEL_CLASS_NAME(kCpuExecutionProvider, kOnnxDomain, 11, 12, If)>,
    BuildKernelCreateInfo<ONNX_OPERATOR_KERNEL_CLASS_NAME(kCpuExecutionProvider, kOnnxDomain, 11, SequenceLength)>,
    BuildKernelCreateInfo<ONNX_OPERATOR_KERNEL_CLASS_NAME(kCpuExecutionProvider, kOnnxDomain, 11, SequenceAt)>,
    BuildKernelCreateInfo<ONNX_OPERATOR_KERNEL_CLASS_NAME(kCpuExecutionProvider, kOnnxDomain, 11, SequenceEmpty)>,
    BuildKernelCreateInfo<ONNX_OPERATOR_KERNEL_CLASS_NAME(kCpuExecutionProvider, kOnnxDomain, 11, SequenceInsert)>,
    BuildKernelCreateInfo<ONNX_OPERATOR_KERNEL_CLASS_NAME(kCpuExecutionProvider, kOnnxDomain, 11, SequenceErase)>,
    BuildKernelCreateInfo<ONNX_OPERATOR_KERNEL_CLASS_NAME(kCpuExecutionProvider, kOnnxDomain, 11,
                                                          SequenceConstruct)>,
    BuildKernelCreateInfo<ONNX_OPERATOR_KERNEL_CLASS_NAME(kCpuExecutionProvider, kOnnxDomain, 11,
                                                          ConcatFromSequence)>,
    BuildKernelCreateInfo<ONNX_OPERATOR_KERNEL_CLASS_NAME(kCpuExecutionProvider, kOnnxDomain, 11, SplitToSequence)>,
    BuildKernelCreateInfo<ONNX_OPERATOR_VERSIONED_KERNEL_CLASS_NAME(kCpuExecutionProvider, kOnnxDomain, 11, 12, ScatterND)>,
    BuildKernelCreateInfo<ONNX_OPERATOR_VERSIONED_KERNEL_CLASS_NAME(kCpuExecutionProvider, kOnnxDomain, 11, 12, Gemm)>,
    BuildKernelCreateInfo<ONNX_OPERATOR_VERSIONED_KERNEL_CLASS_NAME(kCpuExecutionProvider, kOnnxDomain, 11, 12, GatherElements)>,
    BuildKernelCreateInfo<ONNX_OPERATOR_TYPED_KERNEL_CLASS_NAME(kCpuExecutionProvider, kOnnxDomain, 11, uint8_t,
                                                                BitShift)>,
    BuildKernelCreateInfo<ONNX_OPERATOR_TYPED_KERNEL_CLASS_NAME(kCpuExecutionProvider, kOnnxDomain, 11, uint32_t,
                                                                BitShift)>,
    BuildKernelCreateInfo<ONNX_OPERATOR_TYPED_KERNEL_CLASS_NAME(kCpuExecutionProvider, kOnnxDomain, 11, uint64_t,
                                                                BitShift)>,
    BuildKernelCreateInfo<ONNX_OPERATOR_VERSIONED_KERNEL_CLASS_NAME(kCpuExecutionProvider, kOnnxDomain, 11, 12, Pad)>,
    BuildKernelCreateInfo<ONNX_OPERATOR_VERSIONED_KERNEL_CLASS_NAME(kCpuExecutionProvider, kOnnxDomain, 11, 11,
                                                                    GatherND)>,
    BuildKernelCreateInfo<ONNX_OPERATOR_KERNEL_CLASS_NAME(kCpuExecutionProvider, kOnnxDomain, 11, Range)>,
    BuildKernelCreateInfo<ONNX_OPERATOR_KERNEL_CLASS_NAME(kCpuExecutionProvider, kOnnxDomain, 11, Unique)>,
    BuildKernelCreateInfo<ONNX_OPERATOR_TYPED_KERNEL_CLASS_NAME(kCpuExecutionProvider, kOnnxDomain, 11, float,
                                                                TopK)>,
    BuildKernelCreateInfo<ONNX_OPERATOR_TYPED_KERNEL_CLASS_NAME(kCpuExecutionProvider, kOnnxDomain, 11, int64_t,
                                                                TopK)>,
    BuildKernelCreateInfo<ONNX_OPERATOR_TYPED_KERNEL_CLASS_NAME(kCpuExecutionProvider, kOnnxDomain, 11,
                                                                int64_t_int64_t_int64_t, OneHot)>,
    BuildKernelCreateInfo<ONNX_OPERATOR_TYPED_KERNEL_CLASS_NAME(kCpuExecutionProvider, kOnnxDomain, 11,
                                                                float_int64_t_int64_t, OneHot)>,
    BuildKernelCreateInfo<ONNX_OPERATOR_TYPED_KERNEL_CLASS_NAME(kCpuExecutionProvider, kOnnxDomain, 11,
                                                                int64_t_string_int64_t, OneHot)>,
    BuildKernelCreateInfo<ONNX_OPERATOR_TYPED_KERNEL_CLASS_NAME(kCpuExecutionProvider, kOnnxDomain, 11,
                                                                float_string_int64_t, OneHot)>,
    BuildKernelCreateInfo<ONNX_OPERATOR_TYPED_KERNEL_CLASS_NAME(kCpuExecutionProvider, kOnnxDomain, 11,
                                                                float_float_float, OneHot)>,
    BuildKernelCreateInfo<ONNX_OPERATOR_TYPED_KERNEL_CLASS_NAME(kCpuExecutionProvider, kOnnxDomain, 11,
                                                                int64_t_int32_t_float, OneHot)>,
    BuildKernelCreateInfo<ONNX_OPERATOR_TYPED_KERNEL_CLASS_NAME(kCpuExecutionProvider, kOnnxDomain, 11,
                                                                int64_t_float_int64_t, OneHot)>,
    BuildKernelCreateInfo<ONNX_OPERATOR_TYPED_KERNEL_CLASS_NAME(kCpuExecutionProvider, kOnnxDomain, 11,
                                                                int32_t_float_int32_t, OneHot)>,
    BuildKernelCreateInfo<ONNX_OPERATOR_TYPED_KERNEL_CLASS_NAME(kCpuExecutionProvider, kOnnxDomain, 11,
                                                                int32_t_float_float, OneHot)>,
    BuildKernelCreateInfo<ONNX_OPERATOR_TYPED_KERNEL_CLASS_NAME(kCpuExecutionProvider, kOnnxDomain, 11,
                                                                int64_t_float_float, OneHot)>,
    BuildKernelCreateInfo<ONNX_OPERATOR_TYPED_KERNEL_CLASS_NAME(kCpuExecutionProvider, kOnnxDomain, 11,
                                                                int64_t_float_int32_t, OneHot)>,
    BuildKernelCreateInfo<ONNX_OPERATOR_VERSIONED_TYPED_KERNEL_CLASS_NAME(kCpuExecutionProvider, kOnnxDomain, 11, 11,
                                                                          float, Resize)>,
    BuildKernelCreateInfo<ONNX_OPERATOR_VERSIONED_TYPED_KERNEL_CLASS_NAME(kCpuExecutionProvider, kOnnxDomain, 11, 11,
                                                                          int32_t, Resize)>,
    BuildKernelCreateInfo<ONNX_OPERATOR_VERSIONED_TYPED_KERNEL_CLASS_NAME(kCpuExecutionProvider, kOnnxDomain, 11, 11,
                                                                          uint8_t, Resize)>,
    BuildKernelCreateInfo<ONNX_OPERATOR_VERSIONED_TYPED_KERNEL_CLASS_NAME(kCpuExecutionProvider, kOnnxDomain, 11, 11,
                                                                          float, ReduceMin)>,
    BuildKernelCreateInfo<ONNX_OPERATOR_VERSIONED_TYPED_KERNEL_CLASS_NAME(kCpuExecutionProvider, kOnnxDomain, 11, 11,
                                                                          int32_t, ReduceMin)>,
    BuildKernelCreateInfo<ONNX_OPERATOR_VERSIONED_TYPED_KERNEL_CLASS_NAME(kCpuExecutionProvider, kOnnxDomain, 11, 11,
                                                                          int64_t, ReduceMin)>,
    BuildKernelCreateInfo<ONNX_OPERATOR_VERSIONED_TYPED_KERNEL_CLASS_NAME(kCpuExecutionProvider, kOnnxDomain, 11, 11,
                                                                          float, ReduceMax)>,
    BuildKernelCreateInfo<ONNX_OPERATOR_VERSIONED_TYPED_KERNEL_CLASS_NAME(kCpuExecutionProvider, kOnnxDomain, 11, 11,
                                                                          int32_t, ReduceMax)>,
    BuildKernelCreateInfo<ONNX_OPERATOR_VERSIONED_TYPED_KERNEL_CLASS_NAME(kCpuExecutionProvider, kOnnxDomain, 11, 11,
                                                                          int64_t, ReduceMax)>,
    BuildKernelCreateInfo<ONNX_OPERATOR_VERSIONED_TYPED_KERNEL_CLASS_NAME(kCpuExecutionProvider, kOnnxDomain, 11, 12,
                                                                          float, ReduceL1)>,
    BuildKernelCreateInfo<ONNX_OPERATOR_VERSIONED_TYPED_KERNEL_CLASS_NAME(kCpuExecutionProvider, kOnnxDomain, 11, 12,
                                                                          int32_t, ReduceL1)>,
    BuildKernelCreateInfo<ONNX_OPERATOR_VERSIONED_TYPED_KERNEL_CLASS_NAME(kCpuExecutionProvider, kOnnxDomain, 11, 12,
                                                                          float, ReduceL2)>,
    BuildKernelCreateInfo<ONNX_OPERATOR_VERSIONED_TYPED_KERNEL_CLASS_NAME(kCpuExecutionProvider, kOnnxDomain, 11, 12,
                                                                          int32_t, ReduceL2)>,
    BuildKernelCreateInfo<ONNX_OPERATOR_VERSIONED_TYPED_KERNEL_CLASS_NAME(kCpuExecutionProvider, kOnnxDomain, 11, 12,
                                                                          float, ReduceLogSum)>,
    BuildKernelCreateInfo<ONNX_OPERATOR_VERSIONED_TYPED_KERNEL_CLASS_NAME(kCpuExecutionProvider, kOnnxDomain, 11, 12,
                                                                          int32_t, ReduceLogSum)>,
    BuildKernelCreateInfo<ONNX_OPERATOR_VERSIONED_TYPED_KERNEL_CLASS_NAME(kCpuExecutionProvider, kOnnxDomain, 11, 12,
                                                                          float, ReduceLogSumExp)>,
    BuildKernelCreateInfo<ONNX_OPERATOR_VERSIONED_TYPED_KERNEL_CLASS_NAME(kCpuExecutionProvider, kOnnxDomain, 11, 12,
                                                                          int32_t, ReduceLogSumExp)>,
    BuildKernelCreateInfo<ONNX_OPERATOR_VERSIONED_TYPED_KERNEL_CLASS_NAME(kCpuExecutionProvider, kOnnxDomain, 11, 12,
                                                                          float, ReduceMean)>,
    BuildKernelCreateInfo<ONNX_OPERATOR_VERSIONED_TYPED_KERNEL_CLASS_NAME(kCpuExecutionProvider, kOnnxDomain, 11, 12,
                                                                          int32_t, ReduceMean)>,
    BuildKernelCreateInfo<ONNX_OPERATOR_VERSIONED_TYPED_KERNEL_CLASS_NAME(kCpuExecutionProvider, kOnnxDomain, 11, 12,
                                                                          float, ReduceProd)>,
    BuildKernelCreateInfo<ONNX_OPERATOR_VERSIONED_TYPED_KERNEL_CLASS_NAME(kCpuExecutionProvider, kOnnxDomain, 11, 12,
                                                                          int32_t, ReduceProd)>,
    BuildKernelCreateInfo<ONNX_OPERATOR_VERSIONED_TYPED_KERNEL_CLASS_NAME(kCpuExecutionProvider, kOnnxDomain, 11, 12,
                                                                          int64_t, ReduceProd)>,
    BuildKernelCreateInfo<ONNX_OPERATOR_VERSIONED_TYPED_KERNEL_CLASS_NAME(kCpuExecutionProvider, kOnnxDomain, 11, 12,
                                                                            float, ReduceSum)>,
    BuildKernelCreateInfo<ONNX_OPERATOR_VERSIONED_TYPED_KERNEL_CLASS_NAME(kCpuExecutionProvider, kOnnxDomain, 11, 12,
                                                                          int32_t, ReduceSum)>,
    BuildKernelCreateInfo<ONNX_OPERATOR_VERSIONED_TYPED_KERNEL_CLASS_NAME(kCpuExecutionProvider, kOnnxDomain, 11, 12,
                                                                          double, ReduceSum)>,
    BuildKernelCreateInfo<ONNX_OPERATOR_VERSIONED_TYPED_KERNEL_CLASS_NAME(kCpuExecutionProvider, kOnnxDomain, 11, 12,
                                                                          int64_t, ReduceSum)>,
    BuildKernelCreateInfo<ONNX_OPERATOR_VERSIONED_TYPED_KERNEL_CLASS_NAME(kCpuExecutionProvider, kOnnxDomain, 11, 12,
                                                                          float, ReduceSumSquare)>,
    BuildKernelCreateInfo<ONNX_OPERATOR_VERSIONED_TYPED_KERNEL_CLASS_NAME(kCpuExecutionProvider, kOnnxDomain, 11, 12,
                                                                          int32_t, ReduceSumSquare)>,
    BuildKernelCreateInfo<ONNX_OPERATOR_VERSIONED_TYPED_KERNEL_CLASS_NAME(kCpuExecutionProvider, kOnnxDomain, 11, 12,
                                                                          double, ReduceSumSquare)>,

    // OpSet 12
    BuildKernelCreateInfo<ONNX_OPERATOR_VERSIONED_KERNEL_CLASS_NAME(kCpuExecutionProvider, kOnnxDomain, 12, 12, Clip)>,

    BuildKernelCreateInfo<ONNX_OPERATOR_VERSIONED_KERNEL_CLASS_NAME(kCpuExecutionProvider, kOnnxDomain, 12, 12, Min)>,

    BuildKernelCreateInfo<ONNX_OPERATOR_VERSIONED_KERNEL_CLASS_NAME(kCpuExecutionProvider, kOnnxDomain, 12, 12, Max)>,

    BuildKernelCreateInfo<ONNX_OPERATOR_VERSIONED_KERNEL_CLASS_NAME(kCpuExecutionProvider, kOnnxDomain, 12, 12, Pow)>,

    BuildKernelCreateInfo<ONNX_OPERATOR_KERNEL_CLASS_NAME(kCpuExecutionProvider, kOnnxDomain, 12, MaxPool)>,

    BuildKernelCreateInfo<ONNX_OPERATOR_VERSIONED_TYPED_KERNEL_CLASS_NAME(kCpuExecutionProvider, kOnnxDomain, 12, 12,
                                                                          float, ReduceMax)>,
    BuildKernelCreateInfo<ONNX_OPERATOR_VERSIONED_TYPED_KERNEL_CLASS_NAME(kCpuExecutionProvider, kOnnxDomain, 12, 12,
                                                                          int32_t, ReduceMax)>,
    BuildKernelCreateInfo<ONNX_OPERATOR_VERSIONED_TYPED_KERNEL_CLASS_NAME(kCpuExecutionProvider, kOnnxDomain, 12, 12,
                                                                          int64_t, ReduceMax)>,
    BuildKernelCreateInfo<ONNX_OPERATOR_VERSIONED_TYPED_KERNEL_CLASS_NAME(kCpuExecutionProvider, kOnnxDomain, 12, 12,
                                                                          int8_t, ReduceMax)>,
    BuildKernelCreateInfo<ONNX_OPERATOR_VERSIONED_TYPED_KERNEL_CLASS_NAME(kCpuExecutionProvider, kOnnxDomain, 12, 12,
                                                                          uint8_t, ReduceMax)>,

    BuildKernelCreateInfo<ONNX_OPERATOR_VERSIONED_TYPED_KERNEL_CLASS_NAME(kCpuExecutionProvider, kOnnxDomain, 12, 12,
                                                                          float, ReduceMin)>,
    BuildKernelCreateInfo<ONNX_OPERATOR_VERSIONED_TYPED_KERNEL_CLASS_NAME(kCpuExecutionProvider, kOnnxDomain, 12, 12,
                                                                          int32_t, ReduceMin)>,
    BuildKernelCreateInfo<ONNX_OPERATOR_VERSIONED_TYPED_KERNEL_CLASS_NAME(kCpuExecutionProvider, kOnnxDomain, 12, 12,
                                                                          int64_t, ReduceMin)>,
    BuildKernelCreateInfo<ONNX_OPERATOR_VERSIONED_TYPED_KERNEL_CLASS_NAME(kCpuExecutionProvider, kOnnxDomain, 12, 12,
                                                                          int8_t, ReduceMin)>,
    BuildKernelCreateInfo<ONNX_OPERATOR_VERSIONED_TYPED_KERNEL_CLASS_NAME(kCpuExecutionProvider, kOnnxDomain, 12, 12,
                                                                          uint8_t, ReduceMin)>,
    BuildKernelCreateInfo<ONNX_OPERATOR_VERSIONED_KERNEL_CLASS_NAME(kCpuExecutionProvider, kOnnxDomain, 12, 12,
                                                                    GatherND)>,
    BuildKernelCreateInfo<ONNX_OPERATOR_KERNEL_CLASS_NAME(kCpuExecutionProvider, kOnnxDomain, 12, Einsum)>,

    BuildKernelCreateInfo<ONNX_OPERATOR_TYPED_KERNEL_CLASS_NAME(kCpuExecutionProvider, kOnnxDomain, 13, float,
                                                                Expand)>,
    BuildKernelCreateInfo<ONNX_OPERATOR_TYPED_KERNEL_CLASS_NAME(kCpuExecutionProvider, kOnnxDomain, 13, double,
                                                                Expand)>,
    BuildKernelCreateInfo<ONNX_OPERATOR_TYPED_KERNEL_CLASS_NAME(kCpuExecutionProvider, kOnnxDomain, 13, int8_t,
                                                                Expand)>,
    BuildKernelCreateInfo<ONNX_OPERATOR_TYPED_KERNEL_CLASS_NAME(kCpuExecutionProvider, kOnnxDomain, 13, int16_t,
                                                                Expand)>,
    BuildKernelCreateInfo<ONNX_OPERATOR_TYPED_KERNEL_CLASS_NAME(kCpuExecutionProvider, kOnnxDomain, 13, int32_t,
                                                                Expand)>,
    BuildKernelCreateInfo<ONNX_OPERATOR_TYPED_KERNEL_CLASS_NAME(kCpuExecutionProvider, kOnnxDomain, 13, int64_t,
                                                                Expand)>,
    BuildKernelCreateInfo<ONNX_OPERATOR_TYPED_KERNEL_CLASS_NAME(kCpuExecutionProvider, kOnnxDomain, 13, uint8_t,
                                                                Expand)>,
    BuildKernelCreateInfo<ONNX_OPERATOR_TYPED_KERNEL_CLASS_NAME(kCpuExecutionProvider, kOnnxDomain, 13, uint16_t,
                                                                Expand)>,
    BuildKernelCreateInfo<ONNX_OPERATOR_TYPED_KERNEL_CLASS_NAME(kCpuExecutionProvider, kOnnxDomain, 13, uint32_t,
                                                                Expand)>,
    BuildKernelCreateInfo<ONNX_OPERATOR_TYPED_KERNEL_CLASS_NAME(kCpuExecutionProvider, kOnnxDomain, 13, uint64_t,
                                                                Expand)>,
    BuildKernelCreateInfo<ONNX_OPERATOR_TYPED_KERNEL_CLASS_NAME(kCpuExecutionProvider, kOnnxDomain, 13, bool,
                                                                Expand)>,
    BuildKernelCreateInfo<ONNX_OPERATOR_TYPED_KERNEL_CLASS_NAME(kCpuExecutionProvider, kOnnxDomain, 13, MLFloat16,
                                                                Expand)>,
    BuildKernelCreateInfo<ONNX_OPERATOR_TYPED_KERNEL_CLASS_NAME(kCpuExecutionProvider, kOnnxDomain, 13, float, Erf)>,
    // REVIEW(codemzs): ConstEigenVectorArrayMap.cast<MLFLoat16) does not seem to be supported.
    // However these types work on GPU implementation.
    //BuildKernelCreateInfo<ONNX_OPERATOR_TYPED_KERNEL_CLASS_NAME(kCpuExecutionProvider, kOnnxDomain, 12, MLFloat16_MLFloat16, Dropout)>,
    //BuildKernelCreateInfo<ONNX_OPERATOR_TYPED_KERNEL_CLASS_NAME(kCpuExecutionProvider, kOnnxDomain, 12, MLFloat16_float, Dropout)>,
    //BuildKernelCreateInfo<ONNX_OPERATOR_TYPED_KERNEL_CLASS_NAME(kCpuExecutionProvider, kOnnxDomain, 12, MLFloat16_double, Dropout)>,
    BuildKernelCreateInfo<ONNX_OPERATOR_VERSIONED_TYPED_KERNEL_CLASS_NAME(kCpuExecutionProvider, kOnnxDomain, 12, 12, float_float, Dropout)>,
    BuildKernelCreateInfo<ONNX_OPERATOR_VERSIONED_TYPED_KERNEL_CLASS_NAME(kCpuExecutionProvider, kOnnxDomain, 12, 12, float_double, Dropout)>,
    BuildKernelCreateInfo<ONNX_OPERATOR_VERSIONED_TYPED_KERNEL_CLASS_NAME(kCpuExecutionProvider, kOnnxDomain, 12, 12, double_float, Dropout)>,
    BuildKernelCreateInfo<ONNX_OPERATOR_VERSIONED_TYPED_KERNEL_CLASS_NAME(kCpuExecutionProvider, kOnnxDomain, 12, 12, double_double, Dropout)>,

    // opset 13
    BuildKernelCreateInfo<ONNX_OPERATOR_KERNEL_CLASS_NAME(kCpuExecutionProvider, kOnnxDomain, 13, Cast)>,
    BuildKernelCreateInfo<ONNX_OPERATOR_KERNEL_CLASS_NAME(kCpuExecutionProvider, kOnnxDomain, 13, Clip)>,
    BuildKernelCreateInfo<ONNX_OPERATOR_TYPED_KERNEL_CLASS_NAME(kCpuExecutionProvider, kOnnxDomain, 13, float,
                                                                MatMul)>,
    BuildKernelCreateInfo<ONNX_OPERATOR_TYPED_KERNEL_CLASS_NAME(kCpuExecutionProvider, kOnnxDomain, 13, double,
                                                                MatMul)>,
    BuildKernelCreateInfo<ONNX_OPERATOR_TYPED_KERNEL_CLASS_NAME(kCpuExecutionProvider, kOnnxDomain, 13, int32_t,
                                                                MatMul)>,
    BuildKernelCreateInfo<ONNX_OPERATOR_TYPED_KERNEL_CLASS_NAME(kCpuExecutionProvider, kOnnxDomain, 13, int64_t,
                                                                MatMul)>,
    BuildKernelCreateInfo<ONNX_OPERATOR_KERNEL_CLASS_NAME(kCpuExecutionProvider, kOnnxDomain, 13, Min)>,
    BuildKernelCreateInfo<ONNX_OPERATOR_KERNEL_CLASS_NAME(kCpuExecutionProvider, kOnnxDomain, 13, Max)>,
    BuildKernelCreateInfo<ONNX_OPERATOR_TYPED_KERNEL_CLASS_NAME(kCpuExecutionProvider, kOnnxDomain, 13, float, Mean)>,
    BuildKernelCreateInfo<ONNX_OPERATOR_KERNEL_CLASS_NAME(kCpuExecutionProvider, kOnnxDomain, 13, Gemm)>,
    BuildKernelCreateInfo<ONNX_OPERATOR_KERNEL_CLASS_NAME(kCpuExecutionProvider, kOnnxDomain, 13, Sign)>,
    BuildKernelCreateInfo<ONNX_OPERATOR_KERNEL_CLASS_NAME(kCpuExecutionProvider, kOnnxDomain, 13, Size)>,
    BuildKernelCreateInfo<ONNX_OPERATOR_TYPED_KERNEL_CLASS_NAME(kCpuExecutionProvider, kOnnxDomain, 13, float, Sum)>,
    BuildKernelCreateInfo<ONNX_OPERATOR_KERNEL_CLASS_NAME(kCpuExecutionProvider, kOnnxDomain, 13, Sigmoid)>,
    BuildKernelCreateInfo<ONNX_OPERATOR_TYPED_KERNEL_CLASS_NAME(kCpuExecutionProvider, kOnnxDomain, 13, uint8_t,
                                                                DequantizeLinear)>,
    BuildKernelCreateInfo<ONNX_OPERATOR_TYPED_KERNEL_CLASS_NAME(kCpuExecutionProvider, kOnnxDomain, 13, int8_t,
                                                                DequantizeLinear)>,
    BuildKernelCreateInfo<ONNX_OPERATOR_TYPED_KERNEL_CLASS_NAME(kCpuExecutionProvider, kOnnxDomain, 13, uint8_t,
                                                                QuantizeLinear)>,
    BuildKernelCreateInfo<ONNX_OPERATOR_TYPED_KERNEL_CLASS_NAME(kCpuExecutionProvider, kOnnxDomain, 13, int8_t,
                                                                QuantizeLinear)>,
    BuildKernelCreateInfo<ONNX_OPERATOR_KERNEL_CLASS_NAME(kCpuExecutionProvider, kOnnxDomain, 13, Flatten)>,
    BuildKernelCreateInfo<ONNX_OPERATOR_KERNEL_CLASS_NAME(kCpuExecutionProvider, kOnnxDomain, 13, LRN)>,
    BuildKernelCreateInfo<ONNX_OPERATOR_KERNEL_CLASS_NAME(kCpuExecutionProvider, kOnnxDomain, 13,
                                                          MeanVarianceNormalization)>,
    BuildKernelCreateInfo<ONNX_OPERATOR_TYPED_KERNEL_CLASS_NAME(kCpuExecutionProvider, kOnnxDomain, 13, float_float, Dropout)>,
    BuildKernelCreateInfo<ONNX_OPERATOR_TYPED_KERNEL_CLASS_NAME(kCpuExecutionProvider, kOnnxDomain, 13, float_double, Dropout)>,
    BuildKernelCreateInfo<ONNX_OPERATOR_TYPED_KERNEL_CLASS_NAME(kCpuExecutionProvider, kOnnxDomain, 13, double_float, Dropout)>,
    BuildKernelCreateInfo<ONNX_OPERATOR_TYPED_KERNEL_CLASS_NAME(kCpuExecutionProvider, kOnnxDomain, 13, double_double, Dropout)>,
    BuildKernelCreateInfo<ONNX_OPERATOR_TYPED_KERNEL_CLASS_NAME(kCpuExecutionProvider, kOnnxDomain, 13,
                                                                float, ArgMax)>,
    BuildKernelCreateInfo<ONNX_OPERATOR_TYPED_KERNEL_CLASS_NAME(kCpuExecutionProvider, kOnnxDomain, 13,
                                                                double, ArgMax)>,
    BuildKernelCreateInfo<ONNX_OPERATOR_TYPED_KERNEL_CLASS_NAME(kCpuExecutionProvider, kOnnxDomain, 13,
                                                                int32_t, ArgMax)>,
    BuildKernelCreateInfo<ONNX_OPERATOR_TYPED_KERNEL_CLASS_NAME(kCpuExecutionProvider, kOnnxDomain, 13,
                                                                float, ArgMin)>,
    BuildKernelCreateInfo<ONNX_OPERATOR_TYPED_KERNEL_CLASS_NAME(kCpuExecutionProvider, kOnnxDomain, 13,
                                                                int32_t, ArgMin)>,
    BuildKernelCreateInfo<ONNX_OPERATOR_KERNEL_CLASS_NAME(kCpuExecutionProvider, kOnnxDomain, 13, Reshape)>,
    BuildKernelCreateInfo<ONNX_OPERATOR_KERNEL_CLASS_NAME(kCpuExecutionProvider, kOnnxDomain, 13, Shape)>,
    BuildKernelCreateInfo<ONNX_OPERATOR_KERNEL_CLASS_NAME(kCpuExecutionProvider, kOnnxDomain, 13, Concat)>,
    BuildKernelCreateInfo<ONNX_OPERATOR_TYPED_KERNEL_CLASS_NAME(kCpuExecutionProvider, kOnnxDomain, 13, bool,
                                                                Equal)>,
    BuildKernelCreateInfo<ONNX_OPERATOR_TYPED_KERNEL_CLASS_NAME(kCpuExecutionProvider, kOnnxDomain, 13, int32_t,
                                                                Equal)>,
    BuildKernelCreateInfo<ONNX_OPERATOR_TYPED_KERNEL_CLASS_NAME(kCpuExecutionProvider, kOnnxDomain, 13, int64_t,
                                                                Equal)>,
    BuildKernelCreateInfo<ONNX_OPERATOR_TYPED_KERNEL_CLASS_NAME(kCpuExecutionProvider, kOnnxDomain, 13, float,
                                                                Equal)>,
    BuildKernelCreateInfo<ONNX_OPERATOR_TYPED_KERNEL_CLASS_NAME(kCpuExecutionProvider, kOnnxDomain, 13, double,
                                                                Equal)>,
    BuildKernelCreateInfo<ONNX_OPERATOR_TYPED_KERNEL_CLASS_NAME(kCpuExecutionProvider, kOnnxDomain, 13, float,
                                                                Greater)>,
    BuildKernelCreateInfo<ONNX_OPERATOR_TYPED_KERNEL_CLASS_NAME(kCpuExecutionProvider, kOnnxDomain, 13, double,
                                                                Greater)>,
    BuildKernelCreateInfo<ONNX_OPERATOR_TYPED_KERNEL_CLASS_NAME(kCpuExecutionProvider, kOnnxDomain, 13, int32_t,
                                                                Greater)>,
    BuildKernelCreateInfo<ONNX_OPERATOR_TYPED_KERNEL_CLASS_NAME(kCpuExecutionProvider, kOnnxDomain, 13, int64_t,
                                                                Greater)>,
    BuildKernelCreateInfo<ONNX_OPERATOR_TYPED_KERNEL_CLASS_NAME(kCpuExecutionProvider, kOnnxDomain, 13, float,
                                                                Less)>,
    BuildKernelCreateInfo<ONNX_OPERATOR_TYPED_KERNEL_CLASS_NAME(kCpuExecutionProvider, kOnnxDomain, 13, double,
                                                                Less)>,
    BuildKernelCreateInfo<ONNX_OPERATOR_TYPED_KERNEL_CLASS_NAME(kCpuExecutionProvider, kOnnxDomain, 13, int32_t,
                                                                Less)>,
    BuildKernelCreateInfo<ONNX_OPERATOR_TYPED_KERNEL_CLASS_NAME(kCpuExecutionProvider, kOnnxDomain, 13, int64_t,
                                                                Less)>,
    BuildKernelCreateInfo<ONNX_OPERATOR_TYPED_KERNEL_CLASS_NAME(kCpuExecutionProvider, kOnnxDomain, 13, float, Add)>,
    BuildKernelCreateInfo<ONNX_OPERATOR_TYPED_KERNEL_CLASS_NAME(kCpuExecutionProvider, kOnnxDomain, 13, double, Add)>,
    BuildKernelCreateInfo<ONNX_OPERATOR_TYPED_KERNEL_CLASS_NAME(kCpuExecutionProvider, kOnnxDomain, 13, int32_t,
                                                                Add)>,
    BuildKernelCreateInfo<ONNX_OPERATOR_TYPED_KERNEL_CLASS_NAME(kCpuExecutionProvider, kOnnxDomain, 13, int64_t,
                                                                Add)>,
    BuildKernelCreateInfo<ONNX_OPERATOR_TYPED_KERNEL_CLASS_NAME(kCpuExecutionProvider, kOnnxDomain, 13, float, Sub)>,
    BuildKernelCreateInfo<ONNX_OPERATOR_TYPED_KERNEL_CLASS_NAME(kCpuExecutionProvider, kOnnxDomain, 13, double, Sub)>,
    BuildKernelCreateInfo<ONNX_OPERATOR_TYPED_KERNEL_CLASS_NAME(kCpuExecutionProvider, kOnnxDomain, 13, int32_t,
                                                                Sub)>,
    BuildKernelCreateInfo<ONNX_OPERATOR_TYPED_KERNEL_CLASS_NAME(kCpuExecutionProvider, kOnnxDomain, 13, int64_t,
                                                                Sub)>,
    BuildKernelCreateInfo<ONNX_OPERATOR_TYPED_KERNEL_CLASS_NAME(kCpuExecutionProvider, kOnnxDomain, 13, float, Mul)>,
    BuildKernelCreateInfo<ONNX_OPERATOR_TYPED_KERNEL_CLASS_NAME(kCpuExecutionProvider, kOnnxDomain, 13, double, Mul)>,
    BuildKernelCreateInfo<ONNX_OPERATOR_TYPED_KERNEL_CLASS_NAME(kCpuExecutionProvider, kOnnxDomain, 13, int32_t,
                                                                Mul)>,
    BuildKernelCreateInfo<ONNX_OPERATOR_TYPED_KERNEL_CLASS_NAME(kCpuExecutionProvider, kOnnxDomain, 13, int64_t,
                                                                Mul)>,
    BuildKernelCreateInfo<ONNX_OPERATOR_TYPED_KERNEL_CLASS_NAME(kCpuExecutionProvider, kOnnxDomain, 13, float, Div)>,
    BuildKernelCreateInfo<ONNX_OPERATOR_TYPED_KERNEL_CLASS_NAME(kCpuExecutionProvider, kOnnxDomain, 13, double, Div)>,
    BuildKernelCreateInfo<ONNX_OPERATOR_TYPED_KERNEL_CLASS_NAME(kCpuExecutionProvider, kOnnxDomain, 13, int32_t,
                                                                Div)>,
    BuildKernelCreateInfo<ONNX_OPERATOR_TYPED_KERNEL_CLASS_NAME(kCpuExecutionProvider, kOnnxDomain, 13, int64_t,
                                                                Div)>,
    BuildKernelCreateInfo<ONNX_OPERATOR_TYPED_KERNEL_CLASS_NAME(kCpuExecutionProvider, kOnnxDomain, 13, float, Neg)>,
    BuildKernelCreateInfo<ONNX_OPERATOR_TYPED_KERNEL_CLASS_NAME(kCpuExecutionProvider, kOnnxDomain, 13, double, Neg)>,
    BuildKernelCreateInfo<ONNX_OPERATOR_TYPED_KERNEL_CLASS_NAME(kCpuExecutionProvider, kOnnxDomain, 13, int8_t, Neg)>,
    BuildKernelCreateInfo<ONNX_OPERATOR_TYPED_KERNEL_CLASS_NAME(kCpuExecutionProvider, kOnnxDomain, 13, int32_t,
                                                                Neg)>,
    BuildKernelCreateInfo<ONNX_OPERATOR_TYPED_KERNEL_CLASS_NAME(kCpuExecutionProvider, kOnnxDomain, 13, int64_t,
                                                                Neg)>,
    BuildKernelCreateInfo<ONNX_OPERATOR_KERNEL_CLASS_NAME(kCpuExecutionProvider, kOnnxDomain, 13, Mod)>,
    BuildKernelCreateInfo<ONNX_OPERATOR_TYPED_KERNEL_CLASS_NAME(kCpuExecutionProvider, kOnnxDomain, 13, float, Abs)>,
    BuildKernelCreateInfo<ONNX_OPERATOR_TYPED_KERNEL_CLASS_NAME(kCpuExecutionProvider, kOnnxDomain, 13, double, Abs)>,
    BuildKernelCreateInfo<ONNX_OPERATOR_TYPED_KERNEL_CLASS_NAME(kCpuExecutionProvider, kOnnxDomain, 13, int8_t, Abs)>,
    BuildKernelCreateInfo<ONNX_OPERATOR_TYPED_KERNEL_CLASS_NAME(kCpuExecutionProvider, kOnnxDomain, 13, int16_t,
                                                                Abs)>,
    BuildKernelCreateInfo<ONNX_OPERATOR_TYPED_KERNEL_CLASS_NAME(kCpuExecutionProvider, kOnnxDomain, 13, int32_t,
                                                                Abs)>,
    BuildKernelCreateInfo<ONNX_OPERATOR_TYPED_KERNEL_CLASS_NAME(kCpuExecutionProvider, kOnnxDomain, 13, int64_t,
                                                                Abs)>,
    BuildKernelCreateInfo<ONNX_OPERATOR_TYPED_KERNEL_CLASS_NAME(kCpuExecutionProvider, kOnnxDomain, 13, uint8_t,
                                                                Abs)>,
    BuildKernelCreateInfo<ONNX_OPERATOR_TYPED_KERNEL_CLASS_NAME(kCpuExecutionProvider, kOnnxDomain, 13, uint16_t,
                                                                Abs)>,
    BuildKernelCreateInfo<ONNX_OPERATOR_TYPED_KERNEL_CLASS_NAME(kCpuExecutionProvider, kOnnxDomain, 13, uint32_t,
                                                                Abs)>,
    BuildKernelCreateInfo<ONNX_OPERATOR_TYPED_KERNEL_CLASS_NAME(kCpuExecutionProvider, kOnnxDomain, 13, uint64_t,
                                                                Abs)>,
    BuildKernelCreateInfo<ONNX_OPERATOR_TYPED_KERNEL_CLASS_NAME(kCpuExecutionProvider, kOnnxDomain, 13, float,
                                                                Reciprocal)>,
    BuildKernelCreateInfo<ONNX_OPERATOR_TYPED_KERNEL_CLASS_NAME(kCpuExecutionProvider, kOnnxDomain, 13, float,
                                                                Floor)>,
    BuildKernelCreateInfo<ONNX_OPERATOR_TYPED_KERNEL_CLASS_NAME(kCpuExecutionProvider, kOnnxDomain, 13, float,
                                                                Ceil)>,
    BuildKernelCreateInfo<ONNX_OPERATOR_TYPED_KERNEL_CLASS_NAME(kCpuExecutionProvider, kOnnxDomain, 13, float, Sqrt)>,
    BuildKernelCreateInfo<ONNX_OPERATOR_TYPED_KERNEL_CLASS_NAME(kCpuExecutionProvider, kOnnxDomain, 13, double, Sqrt)>,
    BuildKernelCreateInfo<ONNX_OPERATOR_KERNEL_CLASS_NAME(kCpuExecutionProvider, kOnnxDomain, 13, Relu)>,
    BuildKernelCreateInfo<ONNX_OPERATOR_TYPED_KERNEL_CLASS_NAME(kCpuExecutionProvider, kOnnxDomain, 13, float, Exp)>,
    BuildKernelCreateInfo<ONNX_OPERATOR_TYPED_KERNEL_CLASS_NAME(kCpuExecutionProvider, kOnnxDomain, 13, double, Exp)>,
    BuildKernelCreateInfo<ONNX_OPERATOR_TYPED_KERNEL_CLASS_NAME(kCpuExecutionProvider, kOnnxDomain, 13, float, Log)>,
    BuildKernelCreateInfo<ONNX_OPERATOR_KERNEL_CLASS_NAME(kCpuExecutionProvider, kOnnxDomain, 13, Pow)>,
    BuildKernelCreateInfo<ONNX_OPERATOR_KERNEL_CLASS_NAME(kCpuExecutionProvider, kOnnxDomain, 13, Slice)>,
    BuildKernelCreateInfo<ONNX_OPERATOR_KERNEL_CLASS_NAME(kCpuExecutionProvider, kOnnxDomain, 13, Split)>,
    BuildKernelCreateInfo<ONNX_OPERATOR_KERNEL_CLASS_NAME(kCpuExecutionProvider, kOnnxDomain, 13, Unsqueeze)>,
    BuildKernelCreateInfo<ONNX_OPERATOR_KERNEL_CLASS_NAME(kCpuExecutionProvider, kOnnxDomain, 13, Squeeze)>,
    BuildKernelCreateInfo<ONNX_OPERATOR_KERNEL_CLASS_NAME(kCpuExecutionProvider, kOnnxDomain, 13, Transpose)>,
    BuildKernelCreateInfo<ONNX_OPERATOR_KERNEL_CLASS_NAME(kCpuExecutionProvider, kOnnxDomain, 13, Tile)>,
    BuildKernelCreateInfo<ONNX_OPERATOR_KERNEL_CLASS_NAME(kCpuExecutionProvider, kOnnxDomain, 13, Gather)>,
    BuildKernelCreateInfo<ONNX_OPERATOR_KERNEL_CLASS_NAME(kCpuExecutionProvider, kOnnxDomain, 13, GatherElements)>,
    BuildKernelCreateInfo<ONNX_OPERATOR_KERNEL_CLASS_NAME(kCpuExecutionProvider, kOnnxDomain, 13, DepthToSpace)>,
    BuildKernelCreateInfo<ONNX_OPERATOR_KERNEL_CLASS_NAME(kCpuExecutionProvider, kOnnxDomain, 13, SpaceToDepth)>,
    BuildKernelCreateInfo<ONNX_OPERATOR_KERNEL_CLASS_NAME(kCpuExecutionProvider, kOnnxDomain, 13, ScatterElements)>,
    BuildKernelCreateInfo<ONNX_OPERATOR_KERNEL_CLASS_NAME(kCpuExecutionProvider, kOnnxDomain, 13, ScatterND)>,
    BuildKernelCreateInfo<ONNX_OPERATOR_KERNEL_CLASS_NAME(kCpuExecutionProvider, kOnnxDomain, 13, Identity)>,
    BuildKernelCreateInfo<ONNX_OPERATOR_TYPED_KERNEL_CLASS_NAME(kCpuExecutionProvider, kOnnxDomain, 13, float,
                                                                IsNaN)>,
    BuildKernelCreateInfo<ONNX_OPERATOR_TYPED_KERNEL_CLASS_NAME(kCpuExecutionProvider, kOnnxDomain, 13, MLFloat16,
                                                                IsNaN)>,
    BuildKernelCreateInfo<ONNX_OPERATOR_TYPED_KERNEL_CLASS_NAME(kCpuExecutionProvider, kOnnxDomain, 13, bool,
                                                                NonZero)>,
    BuildKernelCreateInfo<ONNX_OPERATOR_TYPED_KERNEL_CLASS_NAME(kCpuExecutionProvider, kOnnxDomain, 13, float,
                                                                NonZero)>,
    BuildKernelCreateInfo<ONNX_OPERATOR_TYPED_KERNEL_CLASS_NAME(kCpuExecutionProvider, kOnnxDomain, 13, int32_t,
                                                                NonZero)>,
    BuildKernelCreateInfo<ONNX_OPERATOR_TYPED_KERNEL_CLASS_NAME(kCpuExecutionProvider, kOnnxDomain, 13, int64_t,
                                                                NonZero)>,
    BuildKernelCreateInfo<ONNX_OPERATOR_TYPED_KERNEL_CLASS_NAME(kCpuExecutionProvider, kOnnxDomain, 13, uint8_t,
                                                                NonZero)>,
    BuildKernelCreateInfo<ONNX_OPERATOR_KERNEL_CLASS_NAME(kCpuExecutionProvider, kOnnxDomain, 13, GatherND)>,
    BuildKernelCreateInfo<ONNX_OPERATOR_KERNEL_CLASS_NAME(kCpuExecutionProvider, kOnnxDomain, 13, Pad)>,
    BuildKernelCreateInfo<ONNX_OPERATOR_TYPED_KERNEL_CLASS_NAME(kCpuExecutionProvider, kOnnxDomain, 13, float,
                                                                ReduceL1)>,
    BuildKernelCreateInfo<ONNX_OPERATOR_TYPED_KERNEL_CLASS_NAME(kCpuExecutionProvider, kOnnxDomain, 13, int32_t,
                                                                ReduceL1)>,
    BuildKernelCreateInfo<ONNX_OPERATOR_TYPED_KERNEL_CLASS_NAME(kCpuExecutionProvider, kOnnxDomain, 13, float,
                                                                ReduceL2)>,
    BuildKernelCreateInfo<ONNX_OPERATOR_TYPED_KERNEL_CLASS_NAME(kCpuExecutionProvider, kOnnxDomain, 13, int32_t,
                                                                ReduceL2)>,
    BuildKernelCreateInfo<ONNX_OPERATOR_TYPED_KERNEL_CLASS_NAME(kCpuExecutionProvider, kOnnxDomain, 13, float,
                                                                ReduceLogSum)>,
    BuildKernelCreateInfo<ONNX_OPERATOR_TYPED_KERNEL_CLASS_NAME(kCpuExecutionProvider, kOnnxDomain, 13, int32_t,
                                                                ReduceLogSum)>,
    BuildKernelCreateInfo<ONNX_OPERATOR_TYPED_KERNEL_CLASS_NAME(kCpuExecutionProvider, kOnnxDomain, 13, float,
                                                                ReduceLogSumExp)>,
    BuildKernelCreateInfo<ONNX_OPERATOR_TYPED_KERNEL_CLASS_NAME(kCpuExecutionProvider, kOnnxDomain, 13, int32_t,
                                                                ReduceLogSumExp)>,
    BuildKernelCreateInfo<ONNX_OPERATOR_TYPED_KERNEL_CLASS_NAME(kCpuExecutionProvider, kOnnxDomain, 13, float,
                                                                ReduceMax)>,
    BuildKernelCreateInfo<ONNX_OPERATOR_TYPED_KERNEL_CLASS_NAME(kCpuExecutionProvider, kOnnxDomain, 13, int32_t,
                                                                ReduceMax)>,
    BuildKernelCreateInfo<ONNX_OPERATOR_TYPED_KERNEL_CLASS_NAME(kCpuExecutionProvider, kOnnxDomain, 13, int64_t,
                                                                ReduceMax)>,
    BuildKernelCreateInfo<ONNX_OPERATOR_TYPED_KERNEL_CLASS_NAME(kCpuExecutionProvider, kOnnxDomain, 13, int8_t,
                                                                ReduceMax)>,
    BuildKernelCreateInfo<ONNX_OPERATOR_TYPED_KERNEL_CLASS_NAME(kCpuExecutionProvider, kOnnxDomain, 13, uint8_t,
                                                                ReduceMax)>,
    BuildKernelCreateInfo<ONNX_OPERATOR_TYPED_KERNEL_CLASS_NAME(kCpuExecutionProvider, kOnnxDomain, 13, float,
                                                                ReduceMean)>,
    BuildKernelCreateInfo<ONNX_OPERATOR_TYPED_KERNEL_CLASS_NAME(kCpuExecutionProvider, kOnnxDomain, 13, int32_t,
                                                                ReduceMean)>,
    BuildKernelCreateInfo<ONNX_OPERATOR_TYPED_KERNEL_CLASS_NAME(kCpuExecutionProvider, kOnnxDomain, 13, float,
                                                                ReduceMin)>,
    BuildKernelCreateInfo<ONNX_OPERATOR_TYPED_KERNEL_CLASS_NAME(kCpuExecutionProvider, kOnnxDomain, 13, int32_t,
                                                                ReduceMin)>,
    BuildKernelCreateInfo<ONNX_OPERATOR_TYPED_KERNEL_CLASS_NAME(kCpuExecutionProvider, kOnnxDomain, 13, int64_t,
                                                                ReduceMin)>,
    BuildKernelCreateInfo<ONNX_OPERATOR_TYPED_KERNEL_CLASS_NAME(kCpuExecutionProvider, kOnnxDomain, 13, int8_t,
                                                                ReduceMin)>,
    BuildKernelCreateInfo<ONNX_OPERATOR_TYPED_KERNEL_CLASS_NAME(kCpuExecutionProvider, kOnnxDomain, 13, uint8_t,
                                                                ReduceMin)>,
    BuildKernelCreateInfo<ONNX_OPERATOR_TYPED_KERNEL_CLASS_NAME(kCpuExecutionProvider, kOnnxDomain, 13, float,
                                                                ReduceProd)>,
    BuildKernelCreateInfo<ONNX_OPERATOR_TYPED_KERNEL_CLASS_NAME(kCpuExecutionProvider, kOnnxDomain, 13, int32_t,
                                                                ReduceProd)>,
    BuildKernelCreateInfo<ONNX_OPERATOR_TYPED_KERNEL_CLASS_NAME(kCpuExecutionProvider, kOnnxDomain, 13, int64_t,
                                                                ReduceProd)>,
    BuildKernelCreateInfo<ONNX_OPERATOR_TYPED_KERNEL_CLASS_NAME(kCpuExecutionProvider, kOnnxDomain, 13, float,
                                                                ReduceSumSquare)>,
    BuildKernelCreateInfo<ONNX_OPERATOR_TYPED_KERNEL_CLASS_NAME(kCpuExecutionProvider, kOnnxDomain, 13, int32_t,
                                                                ReduceSumSquare)>,
    BuildKernelCreateInfo<ONNX_OPERATOR_TYPED_KERNEL_CLASS_NAME(kCpuExecutionProvider, kOnnxDomain, 13, double,
                                                                ReduceSumSquare)>,
    BuildKernelCreateInfo<ONNX_OPERATOR_TYPED_KERNEL_CLASS_NAME(kCpuExecutionProvider, kOnnxDomain, 13, float,
                                                                ReduceSum)>,
    BuildKernelCreateInfo<ONNX_OPERATOR_TYPED_KERNEL_CLASS_NAME(kCpuExecutionProvider, kOnnxDomain, 13, int32_t,
                                                                ReduceSum)>,
    BuildKernelCreateInfo<ONNX_OPERATOR_TYPED_KERNEL_CLASS_NAME(kCpuExecutionProvider, kOnnxDomain, 13, double,
                                                                ReduceSum)>,
    BuildKernelCreateInfo<ONNX_OPERATOR_TYPED_KERNEL_CLASS_NAME(kCpuExecutionProvider, kOnnxDomain, 13, int64_t,
                                                                ReduceSum)>,
    BuildKernelCreateInfo<ONNX_OPERATOR_TYPED_KERNEL_CLASS_NAME(kCpuExecutionProvider, kOnnxDomain, 13,
                                                                float, Resize)>,
    BuildKernelCreateInfo<ONNX_OPERATOR_TYPED_KERNEL_CLASS_NAME(kCpuExecutionProvider, kOnnxDomain, 13,
                                                                int32_t, Resize)>,
    BuildKernelCreateInfo<ONNX_OPERATOR_TYPED_KERNEL_CLASS_NAME(kCpuExecutionProvider, kOnnxDomain, 13,
                                                                uint8_t, Resize)>,
    BuildKernelCreateInfo<ONNX_OPERATOR_KERNEL_CLASS_NAME(kCpuExecutionProvider, kOnnxDomain, 13, If)>,
    BuildKernelCreateInfo<ONNX_OPERATOR_KERNEL_CLASS_NAME(kCpuExecutionProvider, kOnnxDomain, 13, Loop)>,
    BuildKernelCreateInfo<ONNX_OPERATOR_KERNEL_CLASS_NAME(kCpuExecutionProvider, kOnnxDomain, 13, Unsqueeze)>,
  };

  for (auto& function_table_entry : function_table) {
    KernelCreateInfo info = function_table_entry();
    if (info.kernel_def != nullptr) {  // filter disabled entries where type is void
      ORT_RETURN_IF_ERROR(kernel_registry.Register(std::move(info)));
    }
  }

  return Status::OK();
}

// Forward declarations of ml op kernels
#ifndef DISABLE_ML_OPS
namespace ml {
class ONNX_OPERATOR_TYPED_KERNEL_CLASS_NAME(kCpuExecutionProvider, kMLDomain, 1, float, ArrayFeatureExtractor);
class ONNX_OPERATOR_TYPED_KERNEL_CLASS_NAME(kCpuExecutionProvider, kMLDomain, 1, double, ArrayFeatureExtractor);
class ONNX_OPERATOR_TYPED_KERNEL_CLASS_NAME(kCpuExecutionProvider, kMLDomain, 1, int32_t, ArrayFeatureExtractor);
class ONNX_OPERATOR_TYPED_KERNEL_CLASS_NAME(kCpuExecutionProvider, kMLDomain, 1, int64_t, ArrayFeatureExtractor);
class ONNX_OPERATOR_TYPED_KERNEL_CLASS_NAME(kCpuExecutionProvider, kMLDomain, 1, string, ArrayFeatureExtractor);
class ONNX_OPERATOR_KERNEL_CLASS_NAME(kCpuExecutionProvider, kMLDomain, 1, Binarizer);
class ONNX_OPERATOR_KERNEL_CLASS_NAME(kCpuExecutionProvider, kMLDomain, 1, CastMap);
class ONNX_OPERATOR_KERNEL_CLASS_NAME(kCpuExecutionProvider, kMLDomain, 1, CategoryMapper);
class ONNX_OPERATOR_TYPED_KERNEL_CLASS_NAME(kCpuExecutionProvider, kMLDomain, 1, string_int64_t, DictVectorizer);
class ONNX_OPERATOR_TYPED_KERNEL_CLASS_NAME(kCpuExecutionProvider, kMLDomain, 1, string_float, DictVectorizer);
class ONNX_OPERATOR_TYPED_KERNEL_CLASS_NAME(kCpuExecutionProvider, kMLDomain, 1, string_double, DictVectorizer);
class ONNX_OPERATOR_TYPED_KERNEL_CLASS_NAME(kCpuExecutionProvider, kMLDomain, 1, int64_t_string, DictVectorizer);
class ONNX_OPERATOR_TYPED_KERNEL_CLASS_NAME(kCpuExecutionProvider, kMLDomain, 1, int64_t_float, DictVectorizer);
class ONNX_OPERATOR_TYPED_KERNEL_CLASS_NAME(kCpuExecutionProvider, kMLDomain, 1, int64_t_double, DictVectorizer);
class ONNX_OPERATOR_KERNEL_CLASS_NAME(kCpuExecutionProvider, kMLDomain, 1, FeatureVectorizer);
class ONNX_OPERATOR_KERNEL_CLASS_NAME(kCpuExecutionProvider, kMLDomain, 1, Imputer);

class ONNX_OPERATOR_VERSIONED_KERNEL_CLASS_NAME(kCpuExecutionProvider, kMLDomain, 1, 1, LabelEncoder);
class ONNX_OPERATOR_KERNEL_CLASS_NAME(kCpuExecutionProvider, kMLDomain, 1, LinearClassifier);
class ONNX_OPERATOR_KERNEL_CLASS_NAME(kCpuExecutionProvider, kMLDomain, 1, LinearRegressor);
class ONNX_OPERATOR_KERNEL_CLASS_NAME(kCpuExecutionProvider, kMLDomain, 1, Normalizer);
class ONNX_OPERATOR_TYPED_KERNEL_CLASS_NAME(kCpuExecutionProvider, kMLDomain, 1, int64_t, OneHotEncoder);
class ONNX_OPERATOR_TYPED_KERNEL_CLASS_NAME(kCpuExecutionProvider, kMLDomain, 1, float, OneHotEncoder);
class ONNX_OPERATOR_TYPED_KERNEL_CLASS_NAME(kCpuExecutionProvider, kMLDomain, 1, double, OneHotEncoder);
class ONNX_OPERATOR_TYPED_KERNEL_CLASS_NAME(kCpuExecutionProvider, kMLDomain, 1, string, OneHotEncoder);
class ONNX_OPERATOR_TYPED_KERNEL_CLASS_NAME(kCpuExecutionProvider, kMLDomain, 1, float, Scaler);
class ONNX_OPERATOR_TYPED_KERNEL_CLASS_NAME(kCpuExecutionProvider, kMLDomain, 1, double, Scaler);
class ONNX_OPERATOR_TYPED_KERNEL_CLASS_NAME(kCpuExecutionProvider, kMLDomain, 1, int64_t, Scaler);
class ONNX_OPERATOR_TYPED_KERNEL_CLASS_NAME(kCpuExecutionProvider, kMLDomain, 1, int32_t, Scaler);
class ONNX_OPERATOR_KERNEL_CLASS_NAME(kCpuExecutionProvider, kMLDomain, 1, SVMClassifier);
class ONNX_OPERATOR_KERNEL_CLASS_NAME(kCpuExecutionProvider, kMLDomain, 1, SVMRegressor);
class ONNX_OPERATOR_TYPED_KERNEL_CLASS_NAME(kCpuExecutionProvider, kMLDomain, 1, float, TreeEnsembleClassifier);
class ONNX_OPERATOR_TYPED_KERNEL_CLASS_NAME(kCpuExecutionProvider, kMLDomain, 1, double, TreeEnsembleClassifier);
class ONNX_OPERATOR_TYPED_KERNEL_CLASS_NAME(kCpuExecutionProvider, kMLDomain, 1, int64_t, TreeEnsembleClassifier);
class ONNX_OPERATOR_TYPED_KERNEL_CLASS_NAME(kCpuExecutionProvider, kMLDomain, 1, int32_t, TreeEnsembleClassifier);
class ONNX_OPERATOR_TYPED_KERNEL_CLASS_NAME(kCpuExecutionProvider, kMLDomain, 1, float, TreeEnsembleRegressor);
class ONNX_OPERATOR_TYPED_KERNEL_CLASS_NAME(kCpuExecutionProvider, kMLDomain, 1, double, TreeEnsembleRegressor);
class ONNX_OPERATOR_KERNEL_CLASS_NAME(kCpuExecutionProvider, kMLDomain, 1, ZipMap);

class ONNX_OPERATOR_TYPED_KERNEL_CLASS_NAME(kCpuExecutionProvider, kMLDomain, 2, float_string, LabelEncoder);
class ONNX_OPERATOR_TYPED_KERNEL_CLASS_NAME(kCpuExecutionProvider, kMLDomain, 2, string_float, LabelEncoder);
class ONNX_OPERATOR_TYPED_KERNEL_CLASS_NAME(kCpuExecutionProvider, kMLDomain, 2, int64_float, LabelEncoder);
class ONNX_OPERATOR_TYPED_KERNEL_CLASS_NAME(kCpuExecutionProvider, kMLDomain, 2, float_int64, LabelEncoder);
class ONNX_OPERATOR_TYPED_KERNEL_CLASS_NAME(kCpuExecutionProvider, kMLDomain, 2, int64_string, LabelEncoder);
class ONNX_OPERATOR_TYPED_KERNEL_CLASS_NAME(kCpuExecutionProvider, kMLDomain, 2, string_int64, LabelEncoder);
class ONNX_OPERATOR_TYPED_KERNEL_CLASS_NAME(kCpuExecutionProvider, kMLDomain, 2, int64_int64, LabelEncoder);

template <>
KernelCreateInfo BuildKernelCreateInfo<void>() {
  KernelCreateInfo info;
  return info;
}

Status RegisterOnnxMLOperatorKernels(KernelRegistry& kernel_registry) {
  static const BuildKernelCreateInfoFn function_table[] = {
      BuildKernelCreateInfo<void>,  //default entry to avoid the list become empty after ops-reducing
      BuildKernelCreateInfo<ONNX_OPERATOR_TYPED_KERNEL_CLASS_NAME(kCpuExecutionProvider, kMLDomain, 1, float,
                                                                  ArrayFeatureExtractor)>,
      BuildKernelCreateInfo<ONNX_OPERATOR_TYPED_KERNEL_CLASS_NAME(kCpuExecutionProvider, kMLDomain, 1, double,
                                                                  ArrayFeatureExtractor)>,
      BuildKernelCreateInfo<ONNX_OPERATOR_TYPED_KERNEL_CLASS_NAME(kCpuExecutionProvider, kMLDomain, 1, int32_t,
                                                                  ArrayFeatureExtractor)>,
      BuildKernelCreateInfo<ONNX_OPERATOR_TYPED_KERNEL_CLASS_NAME(kCpuExecutionProvider, kMLDomain, 1, int64_t,
                                                                  ArrayFeatureExtractor)>,
      BuildKernelCreateInfo<ONNX_OPERATOR_TYPED_KERNEL_CLASS_NAME(kCpuExecutionProvider, kMLDomain, 1, string,
                                                                  ArrayFeatureExtractor)>,
      BuildKernelCreateInfo<ONNX_OPERATOR_KERNEL_CLASS_NAME(kCpuExecutionProvider, kMLDomain, 1, Binarizer)>,
      BuildKernelCreateInfo<ONNX_OPERATOR_KERNEL_CLASS_NAME(kCpuExecutionProvider, kMLDomain, 1, CastMap)>,
      BuildKernelCreateInfo<ONNX_OPERATOR_KERNEL_CLASS_NAME(kCpuExecutionProvider, kMLDomain, 1, CategoryMapper)>,
      BuildKernelCreateInfo<ONNX_OPERATOR_TYPED_KERNEL_CLASS_NAME(kCpuExecutionProvider, kMLDomain, 1, string_int64_t,
                                                                  DictVectorizer)>,
      BuildKernelCreateInfo<ONNX_OPERATOR_TYPED_KERNEL_CLASS_NAME(kCpuExecutionProvider, kMLDomain, 1, string_float,
                                                                  DictVectorizer)>,
      BuildKernelCreateInfo<ONNX_OPERATOR_TYPED_KERNEL_CLASS_NAME(kCpuExecutionProvider, kMLDomain, 1, string_double,
                                                                  DictVectorizer)>,
      BuildKernelCreateInfo<ONNX_OPERATOR_TYPED_KERNEL_CLASS_NAME(kCpuExecutionProvider, kMLDomain, 1, int64_t_string,
                                                                  DictVectorizer)>,
      BuildKernelCreateInfo<ONNX_OPERATOR_TYPED_KERNEL_CLASS_NAME(kCpuExecutionProvider, kMLDomain, 1, int64_t_float,
                                                                  DictVectorizer)>,
      BuildKernelCreateInfo<ONNX_OPERATOR_TYPED_KERNEL_CLASS_NAME(kCpuExecutionProvider, kMLDomain, 1, int64_t_double,
                                                                  DictVectorizer)>,
      BuildKernelCreateInfo<ONNX_OPERATOR_KERNEL_CLASS_NAME(kCpuExecutionProvider, kMLDomain, 1, FeatureVectorizer)>,
      BuildKernelCreateInfo<ONNX_OPERATOR_KERNEL_CLASS_NAME(kCpuExecutionProvider, kMLDomain, 1, Imputer)>,
      BuildKernelCreateInfo<ONNX_OPERATOR_VERSIONED_KERNEL_CLASS_NAME(kCpuExecutionProvider, kMLDomain, 1, 1,
                                                                      LabelEncoder)>,
      BuildKernelCreateInfo<ONNX_OPERATOR_KERNEL_CLASS_NAME(kCpuExecutionProvider, kMLDomain, 1, LinearClassifier)>,
      BuildKernelCreateInfo<ONNX_OPERATOR_KERNEL_CLASS_NAME(kCpuExecutionProvider, kMLDomain, 1, LinearRegressor)>,
      BuildKernelCreateInfo<ONNX_OPERATOR_KERNEL_CLASS_NAME(kCpuExecutionProvider, kMLDomain, 1, Normalizer)>,
      BuildKernelCreateInfo<ONNX_OPERATOR_TYPED_KERNEL_CLASS_NAME(kCpuExecutionProvider, kMLDomain, 1, int64_t,
                                                                  OneHotEncoder)>,
      BuildKernelCreateInfo<ONNX_OPERATOR_TYPED_KERNEL_CLASS_NAME(kCpuExecutionProvider, kMLDomain, 1, float,
                                                                  OneHotEncoder)>,
      BuildKernelCreateInfo<ONNX_OPERATOR_TYPED_KERNEL_CLASS_NAME(kCpuExecutionProvider, kMLDomain, 1, double,
                                                                  OneHotEncoder)>,
      BuildKernelCreateInfo<ONNX_OPERATOR_TYPED_KERNEL_CLASS_NAME(kCpuExecutionProvider, kMLDomain, 1, string,
                                                                  OneHotEncoder)>,
      BuildKernelCreateInfo<ONNX_OPERATOR_TYPED_KERNEL_CLASS_NAME(kCpuExecutionProvider, kMLDomain, 1, float, Scaler)>,
      BuildKernelCreateInfo<ONNX_OPERATOR_TYPED_KERNEL_CLASS_NAME(kCpuExecutionProvider, kMLDomain, 1, double,
                                                                  Scaler)>,
      BuildKernelCreateInfo<ONNX_OPERATOR_TYPED_KERNEL_CLASS_NAME(kCpuExecutionProvider, kMLDomain, 1, int64_t,
                                                                  Scaler)>,
      BuildKernelCreateInfo<ONNX_OPERATOR_TYPED_KERNEL_CLASS_NAME(kCpuExecutionProvider, kMLDomain, 1, int32_t,
                                                                  Scaler)>,
      BuildKernelCreateInfo<ONNX_OPERATOR_KERNEL_CLASS_NAME(kCpuExecutionProvider, kMLDomain, 1, SVMClassifier)>,
      BuildKernelCreateInfo<ONNX_OPERATOR_KERNEL_CLASS_NAME(kCpuExecutionProvider, kMLDomain, 1, SVMRegressor)>,
      BuildKernelCreateInfo<ONNX_OPERATOR_TYPED_KERNEL_CLASS_NAME(kCpuExecutionProvider, kMLDomain, 1, float,
                                                                  TreeEnsembleClassifier)>,
      BuildKernelCreateInfo<ONNX_OPERATOR_TYPED_KERNEL_CLASS_NAME(kCpuExecutionProvider, kMLDomain, 1, double,
                                                                  TreeEnsembleClassifier)>,
      BuildKernelCreateInfo<ONNX_OPERATOR_TYPED_KERNEL_CLASS_NAME(kCpuExecutionProvider, kMLDomain, 1, int64_t,
                                                                  TreeEnsembleClassifier)>,
      BuildKernelCreateInfo<ONNX_OPERATOR_TYPED_KERNEL_CLASS_NAME(kCpuExecutionProvider, kMLDomain, 1, int32_t,
                                                                  TreeEnsembleClassifier)>,
      BuildKernelCreateInfo<ONNX_OPERATOR_TYPED_KERNEL_CLASS_NAME(kCpuExecutionProvider, kMLDomain, 1, float,
                                                                  TreeEnsembleRegressor)>,
      BuildKernelCreateInfo<ONNX_OPERATOR_TYPED_KERNEL_CLASS_NAME(kCpuExecutionProvider, kMLDomain, 1, double,
                                                                  TreeEnsembleRegressor)>,
      BuildKernelCreateInfo<ONNX_OPERATOR_KERNEL_CLASS_NAME(kCpuExecutionProvider, kMLDomain, 1, ZipMap)>,

      BuildKernelCreateInfo<ONNX_OPERATOR_TYPED_KERNEL_CLASS_NAME(kCpuExecutionProvider, kMLDomain, 2, float_string,
                                                                  LabelEncoder)>,
      BuildKernelCreateInfo<ONNX_OPERATOR_TYPED_KERNEL_CLASS_NAME(kCpuExecutionProvider, kMLDomain, 2, string_float,
                                                                  LabelEncoder)>,
      BuildKernelCreateInfo<ONNX_OPERATOR_TYPED_KERNEL_CLASS_NAME(kCpuExecutionProvider, kMLDomain, 2, int64_float,
                                                                  LabelEncoder)>,
      BuildKernelCreateInfo<ONNX_OPERATOR_TYPED_KERNEL_CLASS_NAME(kCpuExecutionProvider, kMLDomain, 2, float_int64,
                                                                  LabelEncoder)>,
      BuildKernelCreateInfo<ONNX_OPERATOR_TYPED_KERNEL_CLASS_NAME(kCpuExecutionProvider, kMLDomain, 2, int64_string,
                                                                  LabelEncoder)>,
      BuildKernelCreateInfo<ONNX_OPERATOR_TYPED_KERNEL_CLASS_NAME(kCpuExecutionProvider, kMLDomain, 2, string_int64,
                                                                  LabelEncoder)>,
      BuildKernelCreateInfo<ONNX_OPERATOR_TYPED_KERNEL_CLASS_NAME(kCpuExecutionProvider, kMLDomain, 2, int64_int64,
                                                                  LabelEncoder)>,
  };

  for (auto& function_table_entry : function_table) {
    KernelCreateInfo info = function_table_entry();
    if (info.kernel_def != nullptr) {  // filter disabled entries where type is void
      ORT_RETURN_IF_ERROR(kernel_registry.Register(std::move(info)));
    }
  }

  return Status::OK();
}
}  // namespace ml
#endif

static Status RegisterCPUKernels(KernelRegistry& kernel_registry) {
  ORT_RETURN_IF_ERROR(RegisterOnnxOperatorKernels(kernel_registry));
#ifndef DISABLE_ML_OPS
  ORT_RETURN_IF_ERROR(::onnxruntime::ml::RegisterOnnxMLOperatorKernels(kernel_registry));
#endif
#ifndef DISABLE_CONTRIB_OPS
  ORT_RETURN_IF_ERROR(::onnxruntime::contrib::RegisterCpuContribKernels(kernel_registry));
#endif
#ifdef ML_FEATURIZERS
  ORT_RETURN_IF_ERROR(::onnxruntime::featurizers::RegisterCpuMSFeaturizersKernels(kernel_registry));
#endif
#ifdef ENABLE_TRAINING
  ORT_RETURN_IF_ERROR(::onnxruntime::contrib::RegisterCpuTrainingKernels(kernel_registry));
#endif
  return Status::OK();
}

KernelRegistryAndStatus GetCpuKernelRegistry() {
  KernelRegistryAndStatus ret;
  ret.st = RegisterCPUKernels(*ret.kernel_registry);
  return ret;
}

std::shared_ptr<KernelRegistry> CPUExecutionProvider::GetKernelRegistry() const {
  static KernelRegistryAndStatus k = GetCpuKernelRegistry();
  //throw if the registry failed to initialize
  ORT_THROW_IF_ERROR(k.st);
  return k.kernel_registry;
}

std::unique_ptr<IDataTransfer> CPUExecutionProvider::GetDataTransfer() const {
  return onnxruntime::make_unique<CPUDataTransfer>();
}
}  // namespace onnxruntime<|MERGE_RESOLUTION|>--- conflicted
+++ resolved
@@ -328,10 +328,10 @@
 class ONNX_OPERATOR_VERSIONED_TYPED_KERNEL_CLASS_NAME(kCpuExecutionProvider, kOnnxDomain, 11, 12, float, ReduceProd);
 class ONNX_OPERATOR_VERSIONED_TYPED_KERNEL_CLASS_NAME(kCpuExecutionProvider, kOnnxDomain, 11, 12, int32_t, ReduceProd);
 class ONNX_OPERATOR_VERSIONED_TYPED_KERNEL_CLASS_NAME(kCpuExecutionProvider, kOnnxDomain, 11, 12, int64_t, ReduceProd);
-class ONNX_OPERATOR_VERSIONED_TYPED_KERNEL_CLASS_NAME(kCpuExecutionProvider, kOnnxDomain, 11, 12, float, ReduceSum);
-class ONNX_OPERATOR_VERSIONED_TYPED_KERNEL_CLASS_NAME(kCpuExecutionProvider, kOnnxDomain, 11, 12, double, ReduceSum);
-class ONNX_OPERATOR_VERSIONED_TYPED_KERNEL_CLASS_NAME(kCpuExecutionProvider, kOnnxDomain, 11, 12, int32_t, ReduceSum);
-class ONNX_OPERATOR_VERSIONED_TYPED_KERNEL_CLASS_NAME(kCpuExecutionProvider, kOnnxDomain, 11, 12, int64_t, ReduceSum);
+class ONNX_OPERATOR_TYPED_KERNEL_CLASS_NAME(kCpuExecutionProvider, kOnnxDomain, 11, float, ReduceSum);
+class ONNX_OPERATOR_TYPED_KERNEL_CLASS_NAME(kCpuExecutionProvider, kOnnxDomain, 11, double, ReduceSum);
+class ONNX_OPERATOR_TYPED_KERNEL_CLASS_NAME(kCpuExecutionProvider, kOnnxDomain, 11, int32_t, ReduceSum);
+class ONNX_OPERATOR_TYPED_KERNEL_CLASS_NAME(kCpuExecutionProvider, kOnnxDomain, 11, int64_t, ReduceSum);
 class ONNX_OPERATOR_VERSIONED_TYPED_KERNEL_CLASS_NAME(kCpuExecutionProvider, kOnnxDomain, 11, 12, float, ReduceSumSquare);
 class ONNX_OPERATOR_VERSIONED_TYPED_KERNEL_CLASS_NAME(kCpuExecutionProvider, kOnnxDomain, 11, 12, double, ReduceSumSquare);
 class ONNX_OPERATOR_VERSIONED_TYPED_KERNEL_CLASS_NAME(kCpuExecutionProvider, kOnnxDomain, 11, 12, int32_t, ReduceSumSquare);
@@ -340,7 +340,7 @@
 class ONNX_OPERATOR_TYPED_KERNEL_CLASS_NAME(kCpuExecutionProvider, kOnnxDomain, 11, double, LogSoftmax);
 class ONNX_OPERATOR_TYPED_KERNEL_CLASS_NAME(kCpuExecutionProvider, kOnnxDomain, 11, float, Softmax);
 class ONNX_OPERATOR_TYPED_KERNEL_CLASS_NAME(kCpuExecutionProvider, kOnnxDomain, 11, double, Softmax);
-class ONNX_OPERATOR_VERSIONED_KERNEL_CLASS_NAME(kCpuExecutionProvider, kOnnxDomain, 11, 12, Loop);
+class ONNX_OPERATOR_KERNEL_CLASS_NAME(kCpuExecutionProvider, kOnnxDomain, 11, Loop);
 class ONNX_OPERATOR_VERSIONED_KERNEL_CLASS_NAME(kCpuExecutionProvider, kOnnxDomain, 11, 12, DepthToSpace);
 class ONNX_OPERATOR_KERNEL_CLASS_NAME(kCpuExecutionProvider, kOnnxDomain, 11, Scan);
 class ONNX_OPERATOR_VERSIONED_KERNEL_CLASS_NAME(kCpuExecutionProvider, kOnnxDomain, 11, 12, Flatten);
@@ -348,14 +348,9 @@
 class ONNX_OPERATOR_VERSIONED_KERNEL_CLASS_NAME(kCpuExecutionProvider, kOnnxDomain, 11, 12, Concat);
 class ONNX_OPERATOR_VERSIONED_KERNEL_CLASS_NAME(kCpuExecutionProvider, kOnnxDomain, 11, 12, Gather);
 class ONNX_OPERATOR_VERSIONED_KERNEL_CLASS_NAME(kCpuExecutionProvider, kOnnxDomain, 11, 12, Slice);
-<<<<<<< HEAD
 class ONNX_OPERATOR_KERNEL_CLASS_NAME(kCpuExecutionProvider, kOnnxDomain, 11, Split);
 class ONNX_OPERATOR_KERNEL_CLASS_NAME(kCpuExecutionProvider, kOnnxDomain, 11, Squeeze);
-=======
-class ONNX_OPERATOR_VERSIONED_KERNEL_CLASS_NAME(kCpuExecutionProvider, kOnnxDomain, 11, 12, Split);
-class ONNX_OPERATOR_VERSIONED_KERNEL_CLASS_NAME(kCpuExecutionProvider, kOnnxDomain, 11, 12, Squeeze);
->>>>>>> db63c5d1
-class ONNX_OPERATOR_VERSIONED_KERNEL_CLASS_NAME(kCpuExecutionProvider, kOnnxDomain, 11, 12, Unsqueeze);
+class ONNX_OPERATOR_KERNEL_CLASS_NAME(kCpuExecutionProvider, kOnnxDomain, 11, Unsqueeze);
 class ONNX_OPERATOR_KERNEL_CLASS_NAME(kCpuExecutionProvider, kOnnxDomain, 11, Det);
 class ONNX_OPERATOR_VERSIONED_KERNEL_CLASS_NAME(kCpuExecutionProvider, kOnnxDomain, 11, 12, ScatterElements);
 class ONNX_OPERATOR_KERNEL_CLASS_NAME(kCpuExecutionProvider, kOnnxDomain, 11, NonMaxSuppression);
@@ -364,7 +359,7 @@
 class ONNX_OPERATOR_KERNEL_CLASS_NAME(kCpuExecutionProvider, kOnnxDomain, 11, LpPool);
 class ONNX_OPERATOR_KERNEL_CLASS_NAME(kCpuExecutionProvider, kOnnxDomain, 11, Conv);
 class ONNX_OPERATOR_KERNEL_CLASS_NAME(kCpuExecutionProvider, kOnnxDomain, 11, ConvTranspose);
-class ONNX_OPERATOR_VERSIONED_KERNEL_CLASS_NAME(kCpuExecutionProvider, kOnnxDomain, 11, 12, If);
+class ONNX_OPERATOR_KERNEL_CLASS_NAME(kCpuExecutionProvider, kOnnxDomain, 11, If);
 class ONNX_OPERATOR_KERNEL_CLASS_NAME(kCpuExecutionProvider, kOnnxDomain, 11, SequenceLength);
 class ONNX_OPERATOR_KERNEL_CLASS_NAME(kCpuExecutionProvider, kOnnxDomain, 11, SequenceAt);
 class ONNX_OPERATOR_KERNEL_CLASS_NAME(kCpuExecutionProvider, kOnnxDomain, 11, SequenceEmpty);
@@ -536,9 +531,6 @@
 class ONNX_OPERATOR_KERNEL_CLASS_NAME(kCpuExecutionProvider, kOnnxDomain, 13, DepthToSpace);
 class ONNX_OPERATOR_KERNEL_CLASS_NAME(kCpuExecutionProvider, kOnnxDomain, 13, SpaceToDepth);
 class ONNX_OPERATOR_KERNEL_CLASS_NAME(kCpuExecutionProvider, kOnnxDomain, 13, Slice);
-class ONNX_OPERATOR_KERNEL_CLASS_NAME(kCpuExecutionProvider, kOnnxDomain, 13, Split);
-class ONNX_OPERATOR_KERNEL_CLASS_NAME(kCpuExecutionProvider, kOnnxDomain, 13, Unsqueeze);
-class ONNX_OPERATOR_KERNEL_CLASS_NAME(kCpuExecutionProvider, kOnnxDomain, 13, Squeeze);
 class ONNX_OPERATOR_KERNEL_CLASS_NAME(kCpuExecutionProvider, kOnnxDomain, 13, Transpose);
 class ONNX_OPERATOR_KERNEL_CLASS_NAME(kCpuExecutionProvider, kOnnxDomain, 13, Tile);
 class ONNX_OPERATOR_KERNEL_CLASS_NAME(kCpuExecutionProvider, kOnnxDomain, 13, Gather);
@@ -581,16 +573,9 @@
 class ONNX_OPERATOR_TYPED_KERNEL_CLASS_NAME(kCpuExecutionProvider, kOnnxDomain, 13, float, ReduceSumSquare);
 class ONNX_OPERATOR_TYPED_KERNEL_CLASS_NAME(kCpuExecutionProvider, kOnnxDomain, 13, double, ReduceSumSquare);
 class ONNX_OPERATOR_TYPED_KERNEL_CLASS_NAME(kCpuExecutionProvider, kOnnxDomain, 13, int32_t, ReduceSumSquare);
-class ONNX_OPERATOR_TYPED_KERNEL_CLASS_NAME(kCpuExecutionProvider, kOnnxDomain, 13, float, ReduceSum);
-class ONNX_OPERATOR_TYPED_KERNEL_CLASS_NAME(kCpuExecutionProvider, kOnnxDomain, 13, double, ReduceSum);
-class ONNX_OPERATOR_TYPED_KERNEL_CLASS_NAME(kCpuExecutionProvider, kOnnxDomain, 13, int32_t, ReduceSum);
-class ONNX_OPERATOR_TYPED_KERNEL_CLASS_NAME(kCpuExecutionProvider, kOnnxDomain, 13, int64_t, ReduceSum);
 class ONNX_OPERATOR_TYPED_KERNEL_CLASS_NAME(kCpuExecutionProvider, kOnnxDomain, 13, float, Resize);
 class ONNX_OPERATOR_TYPED_KERNEL_CLASS_NAME(kCpuExecutionProvider, kOnnxDomain, 13, int32_t, Resize);
 class ONNX_OPERATOR_TYPED_KERNEL_CLASS_NAME(kCpuExecutionProvider, kOnnxDomain, 13, uint8_t, Resize);
-class ONNX_OPERATOR_KERNEL_CLASS_NAME(kCpuExecutionProvider, kOnnxDomain, 13, If);
-class ONNX_OPERATOR_KERNEL_CLASS_NAME(kCpuExecutionProvider, kOnnxDomain, 13, Loop);
-class ONNX_OPERATOR_KERNEL_CLASS_NAME(kCpuExecutionProvider, kOnnxDomain, 13, Unsqueeze);
 
 template <>
 KernelCreateInfo BuildKernelCreateInfo<void>() {
@@ -1062,7 +1047,7 @@
                                                                 Softmax)>,
     BuildKernelCreateInfo<ONNX_OPERATOR_TYPED_KERNEL_CLASS_NAME(kCpuExecutionProvider, kOnnxDomain, 11, float,
                                                                 Softmax)>,
-    BuildKernelCreateInfo<ONNX_OPERATOR_VERSIONED_KERNEL_CLASS_NAME(kCpuExecutionProvider, kOnnxDomain, 11, 12, Loop)>,
+    BuildKernelCreateInfo<ONNX_OPERATOR_KERNEL_CLASS_NAME(kCpuExecutionProvider, kOnnxDomain, 11, Loop)>,
     BuildKernelCreateInfo<ONNX_OPERATOR_VERSIONED_KERNEL_CLASS_NAME(kCpuExecutionProvider, kOnnxDomain, 11, 12, DepthToSpace)>,
     BuildKernelCreateInfo<ONNX_OPERATOR_KERNEL_CLASS_NAME(kCpuExecutionProvider, kOnnxDomain, 11, Scan)>,
     BuildKernelCreateInfo<ONNX_OPERATOR_VERSIONED_KERNEL_CLASS_NAME(kCpuExecutionProvider, kOnnxDomain, 11, 12, Flatten)>,
@@ -1070,14 +1055,9 @@
     BuildKernelCreateInfo<ONNX_OPERATOR_VERSIONED_KERNEL_CLASS_NAME(kCpuExecutionProvider, kOnnxDomain, 11, 12, Concat)>,
     BuildKernelCreateInfo<ONNX_OPERATOR_VERSIONED_KERNEL_CLASS_NAME(kCpuExecutionProvider, kOnnxDomain, 11, 12, Gather)>,
     BuildKernelCreateInfo<ONNX_OPERATOR_VERSIONED_KERNEL_CLASS_NAME(kCpuExecutionProvider, kOnnxDomain, 11, 12, Slice)>,
-<<<<<<< HEAD
     BuildKernelCreateInfo<ONNX_OPERATOR_KERNEL_CLASS_NAME(kCpuExecutionProvider, kOnnxDomain, 11, Split)>,
     BuildKernelCreateInfo<ONNX_OPERATOR_KERNEL_CLASS_NAME(kCpuExecutionProvider, kOnnxDomain, 11, Squeeze)>,
-=======
-    BuildKernelCreateInfo<ONNX_OPERATOR_VERSIONED_KERNEL_CLASS_NAME(kCpuExecutionProvider, kOnnxDomain, 11, 12, Split)>,
-    BuildKernelCreateInfo<ONNX_OPERATOR_VERSIONED_KERNEL_CLASS_NAME(kCpuExecutionProvider, kOnnxDomain, 11, 12, Squeeze)>,
->>>>>>> db63c5d1
-    BuildKernelCreateInfo<ONNX_OPERATOR_VERSIONED_KERNEL_CLASS_NAME(kCpuExecutionProvider, kOnnxDomain, 11, 12, Unsqueeze)>,
+    BuildKernelCreateInfo<ONNX_OPERATOR_KERNEL_CLASS_NAME(kCpuExecutionProvider, kOnnxDomain, 11, Unsqueeze)>,
     BuildKernelCreateInfo<ONNX_OPERATOR_KERNEL_CLASS_NAME(kCpuExecutionProvider, kOnnxDomain, 11, Det)>,
     BuildKernelCreateInfo<ONNX_OPERATOR_VERSIONED_KERNEL_CLASS_NAME(kCpuExecutionProvider, kOnnxDomain, 11, 12, ScatterElements)>,
     BuildKernelCreateInfo<ONNX_OPERATOR_KERNEL_CLASS_NAME(kCpuExecutionProvider, kOnnxDomain, 11,
@@ -1087,7 +1067,7 @@
     BuildKernelCreateInfo<ONNX_OPERATOR_KERNEL_CLASS_NAME(kCpuExecutionProvider, kOnnxDomain, 11, LpPool)>,
     BuildKernelCreateInfo<ONNX_OPERATOR_KERNEL_CLASS_NAME(kCpuExecutionProvider, kOnnxDomain, 11, Conv)>,
     BuildKernelCreateInfo<ONNX_OPERATOR_KERNEL_CLASS_NAME(kCpuExecutionProvider, kOnnxDomain, 11, ConvTranspose)>,
-    BuildKernelCreateInfo<ONNX_OPERATOR_VERSIONED_KERNEL_CLASS_NAME(kCpuExecutionProvider, kOnnxDomain, 11, 12, If)>,
+    BuildKernelCreateInfo<ONNX_OPERATOR_KERNEL_CLASS_NAME(kCpuExecutionProvider, kOnnxDomain, 11, If)>,
     BuildKernelCreateInfo<ONNX_OPERATOR_KERNEL_CLASS_NAME(kCpuExecutionProvider, kOnnxDomain, 11, SequenceLength)>,
     BuildKernelCreateInfo<ONNX_OPERATOR_KERNEL_CLASS_NAME(kCpuExecutionProvider, kOnnxDomain, 11, SequenceAt)>,
     BuildKernelCreateInfo<ONNX_OPERATOR_KERNEL_CLASS_NAME(kCpuExecutionProvider, kOnnxDomain, 11, SequenceEmpty)>,
@@ -1182,14 +1162,14 @@
                                                                           int32_t, ReduceProd)>,
     BuildKernelCreateInfo<ONNX_OPERATOR_VERSIONED_TYPED_KERNEL_CLASS_NAME(kCpuExecutionProvider, kOnnxDomain, 11, 12,
                                                                           int64_t, ReduceProd)>,
-    BuildKernelCreateInfo<ONNX_OPERATOR_VERSIONED_TYPED_KERNEL_CLASS_NAME(kCpuExecutionProvider, kOnnxDomain, 11, 12,
-                                                                            float, ReduceSum)>,
-    BuildKernelCreateInfo<ONNX_OPERATOR_VERSIONED_TYPED_KERNEL_CLASS_NAME(kCpuExecutionProvider, kOnnxDomain, 11, 12,
-                                                                          int32_t, ReduceSum)>,
-    BuildKernelCreateInfo<ONNX_OPERATOR_VERSIONED_TYPED_KERNEL_CLASS_NAME(kCpuExecutionProvider, kOnnxDomain, 11, 12,
-                                                                          double, ReduceSum)>,
-    BuildKernelCreateInfo<ONNX_OPERATOR_VERSIONED_TYPED_KERNEL_CLASS_NAME(kCpuExecutionProvider, kOnnxDomain, 11, 12,
-                                                                          int64_t, ReduceSum)>,
+    BuildKernelCreateInfo<ONNX_OPERATOR_TYPED_KERNEL_CLASS_NAME(kCpuExecutionProvider, kOnnxDomain, 11, float,
+                                                                ReduceSum)>,
+    BuildKernelCreateInfo<ONNX_OPERATOR_TYPED_KERNEL_CLASS_NAME(kCpuExecutionProvider, kOnnxDomain, 11, int32_t,
+                                                                ReduceSum)>,
+    BuildKernelCreateInfo<ONNX_OPERATOR_TYPED_KERNEL_CLASS_NAME(kCpuExecutionProvider, kOnnxDomain, 11, double,
+                                                                ReduceSum)>,
+    BuildKernelCreateInfo<ONNX_OPERATOR_TYPED_KERNEL_CLASS_NAME(kCpuExecutionProvider, kOnnxDomain, 11, int64_t,
+                                                                ReduceSum)>,
     BuildKernelCreateInfo<ONNX_OPERATOR_VERSIONED_TYPED_KERNEL_CLASS_NAME(kCpuExecutionProvider, kOnnxDomain, 11, 12,
                                                                           float, ReduceSumSquare)>,
     BuildKernelCreateInfo<ONNX_OPERATOR_VERSIONED_TYPED_KERNEL_CLASS_NAME(kCpuExecutionProvider, kOnnxDomain, 11, 12,
@@ -1405,9 +1385,6 @@
     BuildKernelCreateInfo<ONNX_OPERATOR_TYPED_KERNEL_CLASS_NAME(kCpuExecutionProvider, kOnnxDomain, 13, float, Log)>,
     BuildKernelCreateInfo<ONNX_OPERATOR_KERNEL_CLASS_NAME(kCpuExecutionProvider, kOnnxDomain, 13, Pow)>,
     BuildKernelCreateInfo<ONNX_OPERATOR_KERNEL_CLASS_NAME(kCpuExecutionProvider, kOnnxDomain, 13, Slice)>,
-    BuildKernelCreateInfo<ONNX_OPERATOR_KERNEL_CLASS_NAME(kCpuExecutionProvider, kOnnxDomain, 13, Split)>,
-    BuildKernelCreateInfo<ONNX_OPERATOR_KERNEL_CLASS_NAME(kCpuExecutionProvider, kOnnxDomain, 13, Unsqueeze)>,
-    BuildKernelCreateInfo<ONNX_OPERATOR_KERNEL_CLASS_NAME(kCpuExecutionProvider, kOnnxDomain, 13, Squeeze)>,
     BuildKernelCreateInfo<ONNX_OPERATOR_KERNEL_CLASS_NAME(kCpuExecutionProvider, kOnnxDomain, 13, Transpose)>,
     BuildKernelCreateInfo<ONNX_OPERATOR_KERNEL_CLASS_NAME(kCpuExecutionProvider, kOnnxDomain, 13, Tile)>,
     BuildKernelCreateInfo<ONNX_OPERATOR_KERNEL_CLASS_NAME(kCpuExecutionProvider, kOnnxDomain, 13, Gather)>,
@@ -1485,23 +1462,12 @@
                                                                 ReduceSumSquare)>,
     BuildKernelCreateInfo<ONNX_OPERATOR_TYPED_KERNEL_CLASS_NAME(kCpuExecutionProvider, kOnnxDomain, 13, double,
                                                                 ReduceSumSquare)>,
-    BuildKernelCreateInfo<ONNX_OPERATOR_TYPED_KERNEL_CLASS_NAME(kCpuExecutionProvider, kOnnxDomain, 13, float,
-                                                                ReduceSum)>,
-    BuildKernelCreateInfo<ONNX_OPERATOR_TYPED_KERNEL_CLASS_NAME(kCpuExecutionProvider, kOnnxDomain, 13, int32_t,
-                                                                ReduceSum)>,
-    BuildKernelCreateInfo<ONNX_OPERATOR_TYPED_KERNEL_CLASS_NAME(kCpuExecutionProvider, kOnnxDomain, 13, double,
-                                                                ReduceSum)>,
-    BuildKernelCreateInfo<ONNX_OPERATOR_TYPED_KERNEL_CLASS_NAME(kCpuExecutionProvider, kOnnxDomain, 13, int64_t,
-                                                                ReduceSum)>,
     BuildKernelCreateInfo<ONNX_OPERATOR_TYPED_KERNEL_CLASS_NAME(kCpuExecutionProvider, kOnnxDomain, 13,
                                                                 float, Resize)>,
     BuildKernelCreateInfo<ONNX_OPERATOR_TYPED_KERNEL_CLASS_NAME(kCpuExecutionProvider, kOnnxDomain, 13,
                                                                 int32_t, Resize)>,
     BuildKernelCreateInfo<ONNX_OPERATOR_TYPED_KERNEL_CLASS_NAME(kCpuExecutionProvider, kOnnxDomain, 13,
                                                                 uint8_t, Resize)>,
-    BuildKernelCreateInfo<ONNX_OPERATOR_KERNEL_CLASS_NAME(kCpuExecutionProvider, kOnnxDomain, 13, If)>,
-    BuildKernelCreateInfo<ONNX_OPERATOR_KERNEL_CLASS_NAME(kCpuExecutionProvider, kOnnxDomain, 13, Loop)>,
-    BuildKernelCreateInfo<ONNX_OPERATOR_KERNEL_CLASS_NAME(kCpuExecutionProvider, kOnnxDomain, 13, Unsqueeze)>,
   };
 
   for (auto& function_table_entry : function_table) {
