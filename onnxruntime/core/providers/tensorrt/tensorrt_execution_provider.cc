--- conflicted
+++ resolved
@@ -4,7 +4,6 @@
 #include <fstream>
 #include <list>
 #include <unordered_set>
-#include <dlfcn.h>
 #include "core/providers/shared_library/provider_api.h"
 #define ORT_API_MANUAL_INIT
 #include "core/session/onnxruntime_cxx_api.h"
@@ -26,7 +25,7 @@
 #ifdef _WIN32
 #include <direct.h>
 #endif
-#include <iostream>///
+#include "flatbuffers/idl.h"
 
 #define CUDA_RETURN_IF_ERROR(expr)               \
   ORT_RETURN_IF_ERROR(CUDA_CALL(expr)            \
@@ -97,10 +96,70 @@
   return shape_ranges;
 }
 
+void SerializeProfile(const ::std::string& file_name, std::unordered_map<std::string, std::unordered_map<int, std::pair<int64_t, int64_t>>>& shape_ranges) {
+  // Serialize profile
+  flexbuffers::Builder builder;
+  auto profile_start = builder.StartMap();  //"profile"
+  for (auto outer_it = shape_ranges.begin(); outer_it != shape_ranges.end(); ++outer_it) {
+    builder.TypedVector(outer_it->first.c_str(), [&] {
+      for (auto inner_it = outer_it->second.begin(); inner_it != outer_it->second.end(); ++inner_it) {
+        builder.Int(inner_it->first);
+        builder.Int(inner_it->second.first);
+        builder.Int(inner_it->second.second);
+      }
+    });
+  }
+  builder.EndMap(profile_start);
+  builder.Finish();
+
+  // Save flexbuffer
+  std::ofstream file(file_name, std::ios::binary);
+  auto buf = builder.GetBuffer();
+  size_t size = builder.GetSize();
+  file.write(reinterpret_cast<const char*>(&buf[0]), size);
+  file.close();
+}
+
+std::unordered_map<std::string, std::unordered_map<int, std::pair<int64_t, int64_t>>> DeserializeProfile(const std::string& file_name) {
+  // Load flexbuffer
+  std::ifstream infile;
+  infile.open(file_name, std::ios::binary | std::ios::in);
+  infile.seekg(0, std::ios::end);
+  int length = infile.tellg();
+  infile.seekg(0, std::ios::beg);
+  std::unique_ptr<char[]> data{new char[length]};
+  infile.read((char*)data.get(), length);
+  infile.close();
+
+  // Deserialize profile
+  std::unordered_map<std::string, std::unordered_map<int, std::pair<int64_t, int64_t>>> shape_ranges;
+  auto tensors_range_entries = flexbuffers::GetRoot((const uint8_t*)data.get(), length).AsMap();
+  auto keys = tensors_range_entries.Keys();
+  auto values = tensors_range_entries.Values();
+  for (size_t i = 0, end = keys.size(); i < end; ++i) {
+    auto dim_range_vectors = values[i].AsTypedVector();
+    std::unordered_map<int, std::pair<int64_t, int64_t>> inner_map;
+    for (size_t j = 0, end = dim_range_vectors.size() / 3; j < end; ++j) {
+      size_t idx = 3 * j;
+      inner_map[dim_range_vectors[idx].AsInt64()] = std::make_pair(dim_range_vectors[idx + 1].AsInt64(), dim_range_vectors[idx + 2].AsInt64());
+    }
+    shape_ranges[keys[i].AsString().c_str()] = inner_map;
+  }
+  return shape_ranges;
+}
+/*
 std::string GetVecHash(const ::std::vector<int>& vec) {
   std::size_t ret = vec.size();
   for (auto i : vec) {
     ret ^= i + 0x9e3779b9 + (ret << 6) + (ret >> 2);
+  }
+  return std::to_string(ret);
+}
+*/
+std::string GetVecHash(const ::std::string& vec) {
+  std::size_t ret = vec.size();
+  for (auto i : vec) {
+    ret ^= static_cast<int>(i) + 0x9e3779b9 + (ret << 6) + (ret >> 2);
   }
   return std::to_string(ret);
 }
@@ -209,101 +268,6 @@
 class ONNX_OPERATOR_KERNEL_CLASS_NAME(kTensorrtExecutionProvider, kOnnxDomain, 1, MemcpyFromHost);
 class ONNX_OPERATOR_KERNEL_CLASS_NAME(kTensorrtExecutionProvider, kOnnxDomain, 1, MemcpyToHost);
 
-void TensorrtExecutionProvider::GetSubraphInfoAsMeta(std::unique_ptr<Provider_GraphViewer> graph, std::string subgraph_name) {
-  const auto& map = graph->DomainToVersionMap();
-  if (map.find("") != map.end() && metadata_map_.find("opset") == metadata_map_.end()) {
-    metadata_map_["opset"] = std::to_string(map.find("")->second);
-  }
-
-  int num_nodes = graph->NumberOfNodes();
-  if (subgraph_node_num_map.find(subgraph_name) == subgraph_node_num_map.end()) {
-    subgraph_node_num_map[subgraph_name] = num_nodes;
-  }
-}
-
-/*
-* Generate unique filename with layout of "ort_version/opset_version/cuda_version/trt_version/subgraph_name/hash_value"
-*
-* e.g. onnxruntime_1.5.2/opset_10/cuda_11000/tensorrt_7103/TensorrtExecutionProvider_TRTKernel_graph_model_1_0_0/11015672930019568690
-*
-* Note that the hash_value is hashed from versions of onnxruntime, opset, cuda, tensorrt and number of nodes in subgraph.
-*/
-std::string TensorrtExecutionProvider::GetUniquePathAndHash(const std::string& subgraph_name) const {
-  std::size_t value = metadata_map_.size();  
-  for (auto i = metadata_map_.begin(); i != metadata_map_.end(); i++) {
-    for (char const& c : i->second) {
-      value ^= (std::size_t)c + 0x9e3779b9 + (value << 6) + (value >> 2);
-    }
-  }
-
-  for (char const& c : subgraph_name) {
-    value ^= (std::size_t)c + 0x9e3779b9 + (value << 6) + (value >> 2);
-  }
-
-  auto iterator1 = subgraph_node_num_map.find(subgraph_name);
-  if (iterator1 != subgraph_node_num_map.end()) {
-    value ^= iterator1->second + 0x9e3779b9 + (value << 6) + (value >> 2);
-  }
-
-  /*
-  fs::path path = "";
-  if (!engine_cache_path_.empty()) {
-    path = engine_cache_path_;
-  }
-
-  auto iterator2 = metadata_map_.find("onnxruntime");
-  if (iterator2 != metadata_map_.end()) {
-    path.append("onnxruntime_" + iterator2->second);
-    if (!FileExists(path.string())) {
-      if (CreateMetaDirectory(path.string()) != 0) {
-        path = path.parent_path();
-      }
-    }
-  }
-
-  iterator2 = metadata_map_.find("opset");
-  if (iterator2 != metadata_map_.end()) {
-    path.append("opset_" + iterator2->second);
-    if (!FileExists(path.string())) {
-      if (CreateMetaDirectory(path.string()) != 0) {
-        path = path.parent_path();
-      }
-    }
-  }
-
-  iterator2 = metadata_map_.find("cuda");
-  if (iterator2 != metadata_map_.end()) {
-    path.append("cuda_" + iterator2->second);
-    if (!FileExists(path.string())) {
-      if (CreateMetaDirectory(path.string()) != 0) {
-        path = path.parent_path();
-      }
-    }
-  }
-
-  iterator2 = metadata_map_.find("tensorrt");
-  if (iterator2 != metadata_map_.end()) {
-    path.append("tensorrt_" + iterator2->second);
-    if (!FileExists(path.string())) {
-      if (CreateMetaDirectory(path.string()) != 0) {
-        path = path.parent_path();
-      }
-    }
-  }
-  path.append(subgraph_name);
-  if (!FileExists(path.string())) {
-    if (CreateMetaDirectory(path.string()) != 0) {
-      path = path.parent_path();
-    }
-  }
-
-  path.append(std::to_string(value));
-
-  return path.string();
-*/
-
-  return subgraph_name + "_" + std::to_string(value);
-}
 static Status RegisterTensorrtKernels(Provider_KernelRegistry& kernel_registry) {
   static const Provider_BuildKernelCreateInfoFn function_table[] = {
       BuildKernelCreateInfo<ONNX_OPERATOR_KERNEL_CLASS_NAME(kTensorrtExecutionProvider, kOnnxDomain, 1, MemcpyFromHost)>,
@@ -385,10 +349,6 @@
   }
 
   if (engine_cache_enable_) {
-    const std::string engine_cache_always_load_enable_env_ = onnxruntime::GetEnvironmentVar(tensorrt_env_vars::kEngineCacheAlwaysLoad);
-    if (!engine_cache_always_load_enable_env_.empty()) {
-      engine_cache_always_load_enable_ = (std::stoi(engine_cache_always_load_enable_env_) == 0 ? false : true);
-    }
     engine_cache_path_ = onnxruntime::GetEnvironmentVar(tensorrt_env_vars::kEngineCachePath);
     if (!engine_cache_path_.empty() && !fs::is_directory(engine_cache_path_)) {
       if (!fs::create_directory(engine_cache_path_)) {
@@ -397,31 +357,6 @@
     }
     runtime_ = nvinfer1::createInferRuntime(GetTensorrtLogger());
   }
-
-  const std::string engine_decryption_enable_env = onnxruntime::GetEnvironmentVar(tensorrt_env_vars::kDecryptionEnable);
-  if (!engine_decryption_enable_env.empty()) {
-    engine_decryption_enable_ = (std::stoi(engine_decryption_enable_env) == 0 ? false : true);
-  }
-
-  if (engine_decryption_enable_) {
-    engine_decryption_lib_path_ = onnxruntime::GetEnvironmentVar(tensorrt_env_vars::kDecryptionLibPath);
-  }
-
-  const std::string int8_enable_env = onnxruntime::GetEnvironmentVar(tensorrt_env_vars::kINT8Enable);
-  if (!int8_enable_env.empty()) {
-    int8_enable_ = (std::stoi(int8_enable_env) == 0 ? false : true);
-  }
-
-  if (int8_enable_) {
-    const std::string int8_calibration_file_name_env = onnxruntime::GetEnvironmentVar(tensorrt_env_vars::kINT8CalibrationFileName);
-    if (!int8_calibration_file_name_env.empty()) {
-      int8_calibration_file_name_ = int8_calibration_file_name_env;
-    }
-  }
-
-  metadata_map_["onnxruntime"] = ORT_VERSION;
-  metadata_map_["tensorrt"] = std::to_string(NV_TENSORRT_VERSION);
-  metadata_map_["cuda"] = std::to_string(CUDA_VERSION);
 }
 
 TensorrtExecutionProvider::~TensorrtExecutionProvider() {}
@@ -483,98 +418,6 @@
   }
   st[i] = false;
   return false;
-}
-
-bool ReadPerTensorDynamicRangeValues(std::unordered_map<std::string, float>& per_tensor_dynamic_range_map, const std::string file_name) {
-  std::ifstream dynamic_range_stream(file_name);
-  if (!dynamic_range_stream) {
-    return false;
-  }
-  std::string line;
-  char delim = ' ';
-  while (std::getline(dynamic_range_stream, line)) {
-    std::istringstream iline(line);
-    std::string token;
-    std::getline(iline, token, delim);
-    std::string tensor_name = token;
-    std::getline(iline, token, delim);
-    float dynamic_range = std::stof(token);
-    per_tensor_dynamic_range_map[tensor_name] = dynamic_range;
-  }
-  return true;
-}
-
-bool SetDynamicRange(nvinfer1::INetworkDefinition* network, std::unordered_map<std::string, float>& dynamic_range_map) {
-  // set dynamic range for network input tensors
-  for (int i = 0; i < network->getNbInputs(); ++i) {
-    std::string tensor_name = network->getInput(i)->getName();
-    if (dynamic_range_map.find(tensor_name) != dynamic_range_map.end()) {
-      if (!network->getInput(i)->setDynamicRange(-dynamic_range_map.at(tensor_name), dynamic_range_map.at(tensor_name))) {
-        return false;
-      }
-    }
-  }
-
-  // set dynamic range for layer output tensors
-  for (int i = 0; i < network->getNbLayers(); ++i) {
-    auto lyr = network->getLayer(i);
-    for (int j = 0, e = lyr->getNbOutputs(); j < e; ++j) {
-      std::string tensor_name = lyr->getOutput(j)->getName();
-      if (dynamic_range_map.find(tensor_name) != dynamic_range_map.end()) {
-        // Calibrator generated dynamic range for network tensor can be overriden or set using below API
-        if (!lyr->getOutput(j)->setDynamicRange(-dynamic_range_map.at(tensor_name), dynamic_range_map.at(tensor_name))) {
-          std::cout << "lyr->getOutput(j)->setDynamicRange returns false" << std::endl;
-          return false;
-        }
-      } else if (lyr->getType() == nvinfer1::LayerType::kCONSTANT) {
-        nvinfer1::IConstantLayer* const_layer = static_cast<nvinfer1::IConstantLayer*>(lyr);
-        auto wts = const_layer->getWeights();
-        double max = std::numeric_limits<double>::min();
-        for (int64_t wb = 0, we = wts.count; wb < we; ++wb) {
-          double val{};
-          switch (wts.type) {
-            case nvinfer1::DataType::kFLOAT:
-              val = static_cast<const float*>(wts.values)[wb];
-              break;
-            case nvinfer1::DataType::kBOOL:
-              val = static_cast<const bool*>(wts.values)[wb];
-              break;
-            case nvinfer1::DataType::kINT8:
-              val = static_cast<const int8_t*>(wts.values)[wb];
-              break;
-            case nvinfer1::DataType::kHALF:
-              val = static_cast<const uint16_t*>(wts.values)[wb];
-              break;
-            case nvinfer1::DataType::kINT32:
-              val = static_cast<const int32_t*>(wts.values)[wb];
-              break;
-          }
-          max = std::max(max, std::abs(val));
-        }
-        if (!lyr->getOutput(j)->setDynamicRange(-max, max)) {
-          std::cout << "lyr->getOutput(j)->setDynamicRange returns false" << std::endl;
-          return false;
-        }
-      }// else {
-      //  std::cout << "Missing dynamic range for tensor: " << tensor_name << std::endl;
-      //}
-    }
-  }
-
-  // set dynamic range for layer output tensors
-  for (int i = 0; i < network->getNbLayers(); ++i) {
-    for (int j = 0; j < network->getLayer(i)->getNbOutputs(); ++j) {
-      std::string tensor_name = network->getLayer(i)->getOutput(j)->getName();
-      if (dynamic_range_map.find(tensor_name) != dynamic_range_map.end()) {
-        // Calibrator generated dynamic range for network tensor can be overriden or set using below API
-        if (!network->getLayer(i)->getOutput(j)->setDynamicRange(-dynamic_range_map.at(tensor_name), dynamic_range_map.at(tensor_name))) {
-          std::cout << "network->getLayer(i)->getOutput(j)->setDynamicRange returns false" << std::endl;
-          return false;
-        }
-      }
-    }
-  }
-  return true;
 }
 
 std::unique_ptr<Provider_IndexedSubGraph> TensorrtExecutionProvider::GetSubGraph(SubGraph_t graph_nodes_index, int& kernels_index, const onnxruntime::Provider_GraphViewer& graph) const {
@@ -1021,7 +864,8 @@
       return common::Status(common::ONNXRUNTIME, common::INVALID_ARGUMENT, "Function body is empty");
     }
     const Provider_Graph& graph_body = func_body->Body();
-    auto model = graph_body.CreateGraphViewer()->CreateModel(*GetLogger());
+	auto graph_body_viewer = graph_body.CreateGraphViewer();
+    auto model = graph_body_viewer->CreateModel(*GetLogger());
     auto model_proto = model->ToProto();
 
     *model_proto->mutable_graph() = *graph_body.ToGraphProto();
@@ -1075,44 +919,23 @@
     }
 
     std::string trt_node_name_with_precision = fused_node->Name();
-    std::unordered_map<std::string, float> dynamic_range_map;
-    if (fp16_enable_ && int8_enable_ && trt_builder->platformHasFastFp16() && trt_builder->platformHasFastInt8()) {
-	  trt_config->setFlags(1U << static_cast<uint32_t>(nvinfer1::BuilderFlag::kFP16) | 1U << static_cast<uint32_t>(nvinfer1::BuilderFlag::kINT8));
-      trt_node_name_with_precision += "_fp16_int8";
-      LOGS_DEFAULT(VERBOSE) << "[TensorRT EP] FP16 and INT8 mode is enabled.";
-      // Read per tensor dynamic range from file
-      if (!ReadPerTensorDynamicRangeValues(dynamic_range_map, int8_calibration_file_name_)) {
-        throw std::runtime_error("Failed to read INT8 calibration table file.");
-      }
-    } else if (int8_enable_ && trt_builder->platformHasFastInt8()) {
-      trt_config->setFlag(nvinfer1::BuilderFlag::kINT8);
-      trt_node_name_with_precision += "_int8";
-      LOGS_DEFAULT(VERBOSE) << "[TensorRT EP] INT8 mode is enabled.";
-      // Read per tensor dynamic range from file
-      if (!ReadPerTensorDynamicRangeValues(dynamic_range_map, int8_calibration_file_name_)) {
-        throw std::runtime_error("Failed to read INT8 calibration table file.");
-      }
-    } else if (fp16_enable_ && trt_builder->platformHasFastFp16()) {
+    if (fp16_enable_ && trt_builder->platformHasFastFp16()) {
       trt_config->setFlag(nvinfer1::BuilderFlag::kFP16);
       trt_node_name_with_precision += "_fp16";
       LOGS_DEFAULT(VERBOSE) << "[TensorRT EP] FP16 mode is enabled.";
     }
-
-    // collect subgraph info as TRT metadata for hash
-    std::string unique_prefix_hashed_filename = "";
-    if (engine_cache_enable_) {
-      GetSubraphInfoAsMeta(graph_body.CreateGraphViewer(), trt_node_name_with_precision);
-      unique_prefix_hashed_filename = GetUniquePathAndHash(trt_node_name_with_precision);
-    }
+	int num_nodes = graph_body_viewer->NumberOfNodes();
+    trt_node_name_with_precision += "_" + GetVecHash(trt_node_name_with_precision + std::to_string(num_nodes));
+	  
     // Build TRT engine here if the graph doesn't have dynamic shape input. Otherwise engine will
     // be built at runtime
     tensorrt_ptr::unique_pointer<nvinfer1::ICudaEngine> trt_engine;
     tensorrt_ptr::unique_pointer<nvinfer1::IExecutionContext> trt_context;
     if (!has_dynamic_shape) {
-      //std::string trt_node_name_with_precision_shape = trt_node_name_with_precision + "_" + GetVecHash(input_shapes);
-      std::string profile_path = GetProfilePath(engine_cache_path_, unique_prefix_hashed_filename);
+
+      std::string profile_path = GetProfilePath(engine_cache_path_, trt_node_name_with_precision);
       std::ifstream profile_file(profile_path, std::ios::binary | std::ios::in);
-      std::string cached_path = GetEnginePath(engine_cache_path_, unique_prefix_hashed_filename);
+      std::string cached_path = GetEnginePath(engine_cache_path_, trt_node_name_with_precision);
       std::ifstream plan_file(cached_path, std::ios::binary | std::ios::in);
       if (engine_cache_enable_ && profile_file && plan_file) {
         plan_file.seekg(0, std::ios::end);
@@ -1122,49 +945,14 @@
         plan_file.read((char*)engine_buf.get(), engine_size);
         trt_engine = tensorrt_ptr::unique_pointer<nvinfer1::ICudaEngine>(runtime_->deserializeCudaEngine(engine_buf.get(), engine_size, nullptr));
         LOGS_DEFAULT(VERBOSE) << "[TensorRT EP] DeSerialized " + cached_path;
-      } else if (engine_decryption_enable_ && engine_cache_enable_ && profile_file && !plan_file) {
-        input_shape_ranges = ReadProfile(profile_path);
-        void* handle = dlopen(engine_decryption_lib_path_.c_str(), RTLD_LAZY);
-        if (handle == nullptr) {
-          return ORT_MAKE_STATUS(ONNXRUNTIME, EP_FAIL,
-                                 "TensorRT EP could not open shared library from " + engine_decryption_lib_path_);
-        }
-        int (*engine_decryption)(const char*, char*, size_t*);
-        engine_decryption = (int (*)(const char*, char*, size_t*))dlsym(handle, "decrypt");
-        size_t engine_size = 0;
-        if (!engine_decryption(cached_path.c_str(), nullptr, &engine_size)) {
-          return ORT_MAKE_STATUS(ONNXRUNTIME, EP_FAIL,
-                                 "TensorRT EP could not get engine buffer size");
-        }
-        std::unique_ptr<char[]> engine_buf{new char[engine_size]};
-        if (!engine_decryption(cached_path.c_str(), &engine_buf[0], &engine_size)) {
-          return ORT_MAKE_STATUS(ONNXRUNTIME, EP_FAIL,
-                                 "TensorRT EP could not call engine encryption function decrypt");
-        }
-        dlclose(handle);
-        trt_engine = tensorrt_ptr::unique_pointer<nvinfer1::ICudaEngine>(runtime_->deserializeCudaEngine(engine_buf.get(), engine_size, nullptr));
-        LOGS_DEFAULT(VERBOSE) << "[TensorRT EP] DeSerialized " + cached_path;
-        if (trt_engine == nullptr) {
-          return ORT_MAKE_STATUS(ONNXRUNTIME, EP_FAIL,
-                                 "TensorRT EP could not deserialize engine from decrypted engine buffer");
-        }
       } else {
-        if (int8_enable_ && trt_builder->platformHasFastInt8()) {
-          ///trt_config->setFlag(nvinfer1::BuilderFlag::kINT8);
-          trt_config->setInt8Calibrator(nullptr);
-          // set INT8 Per Tensor Dynamic range
-          if (!SetDynamicRange(&*trt_network, dynamic_range_map)) {  //TODO!!
-            return ORT_MAKE_STATUS(ONNXRUNTIME, EP_FAIL,
-                                   "TensorRT EP could not set INT8 dynamic range for fused node: " + fused_node->Name());
-          }
-        }
         trt_engine = tensorrt_ptr::unique_pointer<nvinfer1::ICudaEngine>(trt_builder->buildEngineWithConfig(*trt_network, *trt_config));
         if (trt_engine == nullptr) {
           return ORT_MAKE_STATUS(ONNXRUNTIME, EP_FAIL,
                                  "TensorRT EP could not build engine for fused node: " + fused_node->Name());
         }
         if (engine_cache_enable_) {
-          WriteProfile(profile_path, input_shape_ranges);
+          SerializeProfile(profile_path, input_shape_ranges);
           nvinfer1::IHostMemory* serializedModel = trt_engine->serialize();
           std::ofstream file(cached_path, std::ios::binary | std::ios::out);
           file.write(reinterpret_cast<char*>(serializedModel->data()), serializedModel->size());
@@ -1217,21 +1005,12 @@
     NodeComputeInfo compute_info;
     compute_info.create_state_func = [=](ComputeContext* context, FunctionState* state) {
       std::unique_ptr<TensorrtFuncState> p = onnxruntime::make_unique<TensorrtFuncState>();
-<<<<<<< HEAD
       *p = {context->allocate_func, context->release_func, context->allocator_handle, &parsers_[context->node_name],
             &engines_[context->node_name], &contexts_[context->node_name], &builders_[context->node_name],
             &networks_[context->node_name], input_info_[context->node_name], output_info_[context->node_name],
-            input_shape_ranges_[context->node_name], &tensorrt_mu_, &fp16_enable_, &int8_enable_,
-            &max_workspace_size_, unique_prefix_hashed_filename, engine_cache_enable_, engine_cache_path_, runtime_,
-            engine_cache_always_load_enable_, engine_decryption_enable_, engine_decryption_lib_path_, allocator_, dynamic_range_map};
-
-=======
-      *p = {context->allocate_func, context->release_func, context->allocator_handle, parsers_[context->node_name].get(),
-            &engines_[context->node_name], &contexts_[context->node_name], builders_[context->node_name].get(),
-            networks_[context->node_name].get(), input_info_[context->node_name], output_info_[context->node_name],
-            input_shape_ranges_[context->node_name], &tensorrt_mu_, &fp16_enable_,
-            &max_workspace_size_, trt_node_name_with_precision, engine_cache_enable_, engine_cache_path_, runtime_, allocator_};
->>>>>>> c0c9ab4d
+            input_shape_ranges_[context->node_name], &tensorrt_mu_, &fp16_enable_, &max_workspace_size_,
+            trt_node_name_with_precision, engine_cache_enable_, engine_cache_path_, runtime_,
+            allocator_};
       *state = p.release();
       return 0;
     };
@@ -1254,11 +1033,7 @@
       auto trt_builder = trt_state->builder->get();
       auto trt_engine = trt_state->engine->get();
       auto trt_context = trt_state->context->get();
-<<<<<<< HEAD
-      auto scratch_allocator = trt_state->scratch_allocator;
-=======
       auto alloc = trt_state->scratch_allocator;
->>>>>>> c0c9ab4d
       int num_inputs = input_indexes.size();
       int num_outputs = output_indexes.size();
       bool engine_update = false;
@@ -1267,14 +1042,13 @@
       nvinfer1::IOptimizationProfile* trt_profile = nullptr;
 
       // Load serialized engine
-      //std::string trt_node_name_with_precision_shape = trt_state->trt_node_name_with_precision + "_" + GetVecHash(input_shapes);
-      std::string profile_path = GetProfilePath(trt_state->engine_cache_path, trt_state->unique_prefix_hashed_filename);
+      std::string profile_path = GetProfilePath(trt_state->engine_cache_path, trt_state->trt_node_name_with_precision);
       std::ifstream profile_file(profile_path, std::ios::binary | std::ios::in);
-      std::string cached_path = GetEnginePath(trt_state->engine_cache_path, trt_state->unique_prefix_hashed_filename);
+      std::string cached_path = GetEnginePath(trt_state->engine_cache_path, trt_state->trt_node_name_with_precision);
       std::ifstream plan_file(cached_path, std::ios::binary | std::ios::in);
-      if (profile_file && plan_file && (trt_state->engine_cache_always_load_enable || (trt_state->engine_cache_enable && trt_engine == nullptr))) {
+      if (profile_file && plan_file && (trt_state->engine_cache_enable && trt_engine == nullptr)) {
         // Load engine profile from file
-        shape_ranges = ReadProfile(profile_path);
+        shape_ranges = DeserializeProfile(profile_path);
         // Load engine from file
         trt_state->context->reset();
         trt_state->engine->reset();
@@ -1288,44 +1062,6 @@
             runtime_->deserializeCudaEngine(engine_buf.get(), engine_size, nullptr));
         if (trt_state->engine->get() == nullptr) {
           return ORT_MAKE_STATUS(ONNXRUNTIME, EP_FAIL, "TensorRT EP Failed to Build Engine.");
-        }
-        LOGS_DEFAULT(VERBOSE) << "[TensorRT EP] DeSerialized " + cached_path;
-        trt_engine = trt_state->engine->get();
-        *(trt_state->context) = tensorrt_ptr::unique_pointer<nvinfer1::IExecutionContext>(
-            trt_state->engine->get()->createExecutionContext());
-        if (trt_state->context->get() == nullptr) {
-          return ORT_MAKE_STATUS(ONNXRUNTIME, EP_FAIL, "TensorRT EP failed to create context.");
-        }
-        trt_context = trt_state->context->get();
-      } else if (trt_state->engine_decryption_enable && trt_state->engine_cache_enable && trt_engine == nullptr && profile_file && !plan_file) {
-        // Load engine profile from file
-        shape_ranges = ReadProfile(profile_path);
-        // Decrypt engine file
-        void* handle = dlopen(trt_state->engine_decryption_lib_path.c_str(), RTLD_LAZY);
-        if (handle == nullptr) {
-          return ORT_MAKE_STATUS(ONNXRUNTIME, EP_FAIL,
-                                 "TensorRT EP could not open shared library from " + trt_state->engine_decryption_lib_path);
-        }
-        int (*engine_decryption)(const char*, char*, size_t*);
-        engine_decryption = (int (*)(const char*, char*, size_t*))dlsym(handle, "decrypt");
-        size_t engine_size = 0;
-        if (!engine_decryption(cached_path.c_str(), nullptr, &engine_size)) {
-          return ORT_MAKE_STATUS(ONNXRUNTIME, EP_FAIL,
-                                 "TensorRT EP could not get engine buffer size");
-        }
-        std::unique_ptr<char[]> engine_buf{new char[engine_size]};
-        if (!engine_decryption(cached_path.c_str(), &engine_buf[0], &engine_size)) {
-          return ORT_MAKE_STATUS(ONNXRUNTIME, EP_FAIL,
-                                 "TensorRT EP could not call engine encryption function decrypt");
-        }
-        dlclose(handle);
-        // Load engine
-        trt_state->context->reset();
-        trt_state->engine->reset();
-        *(trt_state->engine) = tensorrt_ptr::unique_pointer<nvinfer1::ICudaEngine>(trt_state->runtime->deserializeCudaEngine(engine_buf.get(), engine_size, nullptr));
-        if (trt_state->engine->get() == nullptr) {
-          return ORT_MAKE_STATUS(ONNXRUNTIME, EP_FAIL,
-                                 "TensorRT EP could not deserialize engine from decrypted engine buffer");
         }
         LOGS_DEFAULT(VERBOSE) << "[TensorRT EP] DeSerialized " + cached_path;
         trt_engine = trt_state->engine->get();
@@ -1480,21 +1216,7 @@
         auto trt_config = tensorrt_ptr::unique_pointer<nvinfer1::IBuilderConfig>(trt_builder->createBuilderConfig());
         trt_config->setMaxWorkspaceSize(*(trt_state->max_workspace_size_ptr));
         trt_config->addOptimizationProfile(trt_profile);
-        if (*(trt_state->fp16_enable_ptr) && *(trt_state->int8_enable_ptr) && trt_builder->platformHasFastFp16() && trt_builder->platformHasFastInt8()) {
-          trt_config->setFlags(1U << static_cast<uint32_t>(nvinfer1::BuilderFlag::kFP16) | 1U << static_cast<uint32_t>(nvinfer1::BuilderFlag::kINT8));
-          trt_config->setInt8Calibrator(nullptr);
-          // set INT8 Per Tensor Dynamic range
-          if (!SetDynamicRange(trt_state->network->get(), trt_state->dynamic_range_map)) {
-            return ORT_MAKE_STATUS(ONNXRUNTIME, EP_FAIL, "TensorRT EP failed to set INT8 dynamic range.");
-          }
-        } else if (*(trt_state->int8_enable_ptr) && trt_builder->platformHasFastInt8()) {
-          trt_config->setFlag(nvinfer1::BuilderFlag::kINT8);
-          trt_config->setInt8Calibrator(nullptr);
-          // set INT8 Per Tensor Dynamic range
-          if (!SetDynamicRange(trt_state->network->get(), trt_state->dynamic_range_map)) {
-            return ORT_MAKE_STATUS(ONNXRUNTIME, EP_FAIL, "TensorRT EP failed to set INT8 dynamic range.");
-          }
-        } else if (*(trt_state->fp16_enable_ptr) && trt_builder->platformHasFastFp16()) {
+        if (*(trt_state->fp16_enable_ptr) && trt_builder->platformHasFastFp16()) {
           trt_config->setFlag(nvinfer1::BuilderFlag::kFP16);
         }
 
@@ -1506,7 +1228,7 @@
         trt_engine = trt_state->engine->get();
         if (trt_state->engine_cache_enable) {
           // Save engine profile to file
-          WriteProfile(profile_path, shape_ranges);
+          SerializeProfile(profile_path, shape_ranges);
           // Save engine to file
           nvinfer1::IHostMemory* serializedModel = trt_engine->serialize();
           std::ofstream file(cached_path, std::ios::binary | std::ios::out);
@@ -1572,13 +1294,8 @@
           case ONNX_TENSOR_ELEMENT_DATA_TYPE_FLOAT: {
             auto input_tensor_ptr = ort.GetTensorData<float>(input_tensor);
             if (input_tensor_ptr == nullptr) {
-<<<<<<< HEAD
-              buffers[binding_index] = scratch_allocator->Alloc(sizeof(float));
-              binding_buffers_to_freeup.push_back(binding_index);
-=======
               scratch_buffers.push_back(IAllocator::MakeUniquePtr<void>(alloc, sizeof(float)));
               buffers[binding_index] = scratch_buffers.back().get();
->>>>>>> c0c9ab4d
             } else {
               buffers[binding_index] = const_cast<float*>(input_tensor_ptr);
             }
@@ -1587,13 +1304,8 @@
           case ONNX_TENSOR_ELEMENT_DATA_TYPE_FLOAT16: {
             auto input_tensor_ptr = ort.GetTensorData<uint16_t>(input_tensor);
             if (input_tensor_ptr == nullptr) {
-<<<<<<< HEAD
-              buffers[binding_index] = scratch_allocator->Alloc(sizeof(uint16_t));
-              binding_buffers_to_freeup.push_back(binding_index);
-=======
               scratch_buffers.push_back(IAllocator::MakeUniquePtr<void>(alloc, sizeof(uint16_t)));
               buffers[binding_index] = scratch_buffers.back().get();
->>>>>>> c0c9ab4d
             } else {
               buffers[binding_index] = const_cast<uint16_t*>(input_tensor_ptr);
             }
@@ -1602,13 +1314,8 @@
           case ONNX_TENSOR_ELEMENT_DATA_TYPE_BOOL: {
             auto input_tensor_ptr = ort.GetTensorData<bool>(input_tensor);
             if (input_tensor_ptr == nullptr) {
-<<<<<<< HEAD
-              buffers[binding_index] = scratch_allocator->Alloc(sizeof(bool));
-              binding_buffers_to_freeup.push_back(binding_index);
-=======
               scratch_buffers.push_back(IAllocator::MakeUniquePtr<void>(alloc, sizeof(bool)));
               buffers[binding_index] = scratch_buffers.back().get();
->>>>>>> c0c9ab4d
             } else {
               buffers[binding_index] = const_cast<bool*>(input_tensor_ptr);
             }
@@ -1617,13 +1324,8 @@
           case ONNX_TENSOR_ELEMENT_DATA_TYPE_INT8: {
             auto input_tensor_ptr = ort.GetTensorData<int8_t>(input_tensor);
             if (input_tensor_ptr == nullptr) {
-<<<<<<< HEAD
-              buffers[binding_index] = scratch_allocator->Alloc(sizeof(int8_t));
-              binding_buffers_to_freeup.push_back(binding_index);
-=======
               scratch_buffers.push_back(IAllocator::MakeUniquePtr<void>(alloc, sizeof(int8_t)));
               buffers[binding_index] = scratch_buffers.back().get();
->>>>>>> c0c9ab4d
             } else {
               buffers[binding_index] = const_cast<int8_t*>(input_tensor_ptr);
             }
@@ -1632,13 +1334,8 @@
           case ONNX_TENSOR_ELEMENT_DATA_TYPE_INT32: {
             auto input_tensor_ptr = ort.GetTensorData<int32_t>(input_tensor);
             if (input_tensor_ptr == nullptr) {
-<<<<<<< HEAD
-              buffers[binding_index] = scratch_allocator->Alloc(sizeof(int32_t));
-              binding_buffers_to_freeup.push_back(binding_index);
-=======
               scratch_buffers.push_back(IAllocator::MakeUniquePtr<void>(alloc, sizeof(int32_t)));
               buffers[binding_index] = scratch_buffers.back().get();
->>>>>>> c0c9ab4d
             } else {
               buffers[binding_index] = const_cast<int32_t*>(input_tensor_ptr);
             }
@@ -1648,12 +1345,8 @@
             // Cast INT64 input to INT32 because TensorRT doesn't fully support INT64
             auto input_tensor_ptr = ort.GetTensorData<int64_t>(input_tensor);
             if (input_tensor_ptr == nullptr) {
-<<<<<<< HEAD
-              buffers[binding_index] = scratch_allocator->Alloc(sizeof(int32_t));
-=======
               scratch_buffers.push_back(IAllocator::MakeUniquePtr<void>(alloc, sizeof(int32_t)));
               buffers[binding_index] = scratch_buffers.back().get();
->>>>>>> c0c9ab4d
             } else {
               SafeInt<int> input_dim_size = 1;
               for (int j = 0, end = nb_dims; j < end; ++j) {
@@ -1664,12 +1357,8 @@
                   input_dim_size *= tensor_shapes[j];
                 }
               }
-<<<<<<< HEAD
-              buffers[binding_index] = scratch_allocator->Alloc(input_dim_size * sizeof(int32_t));
-=======
               scratch_buffers.push_back(IAllocator::MakeUniquePtr<void>(alloc, input_dim_size * sizeof(int32_t)));
               buffers[binding_index] = scratch_buffers.back().get();
->>>>>>> c0c9ab4d
               cuda::Impl_Cast<int64_t, int32_t>(input_tensor_ptr, reinterpret_cast<int32_t*>(buffers[binding_index]), input_dim_size);
             }
             break;
@@ -1716,13 +1405,8 @@
           case ONNX_TENSOR_ELEMENT_DATA_TYPE_FLOAT: {
             auto output_tensor_ptr = ort.GetTensorMutableData<float>(output_tensor[i]);
             if (output_tensor_ptr == nullptr) {
-<<<<<<< HEAD
-              buffers[binding_index] = scratch_allocator->Alloc(sizeof(float));
-              binding_buffers_to_freeup.push_back(binding_index);
-=======
               scratch_buffers.push_back(IAllocator::MakeUniquePtr<void>(alloc, sizeof(float)));
               buffers[binding_index] = scratch_buffers.back().get();
->>>>>>> c0c9ab4d
             } else {
               buffers[binding_index] = output_tensor_ptr;
             }
@@ -1731,13 +1415,8 @@
           case ONNX_TENSOR_ELEMENT_DATA_TYPE_FLOAT16: {
             auto output_tensor_ptr = ort.GetTensorMutableData<uint16_t>(output_tensor[i]);
             if (output_tensor_ptr == nullptr) {
-<<<<<<< HEAD
-              buffers[binding_index] = scratch_allocator->Alloc(sizeof(uint16_t));
-              binding_buffers_to_freeup.push_back(binding_index);
-=======
               scratch_buffers.push_back(IAllocator::MakeUniquePtr<void>(alloc, sizeof(uint16_t)));
               buffers[binding_index] = scratch_buffers.back().get();
->>>>>>> c0c9ab4d
             } else {
               buffers[binding_index] = output_tensor_ptr;
             }
@@ -1746,13 +1425,8 @@
           case ONNX_TENSOR_ELEMENT_DATA_TYPE_BOOL: {
             auto output_tensor_ptr = ort.GetTensorMutableData<bool>(output_tensor[i]);
             if (output_tensor_ptr == nullptr) {
-<<<<<<< HEAD
-              buffers[binding_index] = scratch_allocator->Alloc(sizeof(bool));
-              binding_buffers_to_freeup.push_back(binding_index);
-=======
               scratch_buffers.push_back(IAllocator::MakeUniquePtr<void>(alloc, sizeof(bool)));
               buffers[binding_index] = scratch_buffers.back().get();
->>>>>>> c0c9ab4d
             } else {
               buffers[binding_index] = output_tensor_ptr;
             }
@@ -1761,13 +1435,8 @@
           case ONNX_TENSOR_ELEMENT_DATA_TYPE_INT8: {
             auto output_tensor_ptr = ort.GetTensorMutableData<int8_t>(output_tensor[i]);
             if (output_tensor_ptr == nullptr) {
-<<<<<<< HEAD
-              buffers[binding_index] = scratch_allocator->Alloc(sizeof(int8_t));
-              binding_buffers_to_freeup.push_back(binding_index);
-=======
               scratch_buffers.push_back(IAllocator::MakeUniquePtr<void>(alloc, sizeof(int8_t)));
               buffers[binding_index] = scratch_buffers.back().get();
->>>>>>> c0c9ab4d
             } else {
               buffers[binding_index] = output_tensor_ptr;
             }
@@ -1776,13 +1445,8 @@
           case ONNX_TENSOR_ELEMENT_DATA_TYPE_INT32: {
             auto output_tensor_ptr = ort.GetTensorMutableData<int32_t>(output_tensor[i]);
             if (output_tensor_ptr == nullptr) {
-<<<<<<< HEAD
-              buffers[binding_index] = scratch_allocator->Alloc(sizeof(int32_t));
-              binding_buffers_to_freeup.push_back(binding_index);
-=======
               scratch_buffers.push_back(IAllocator::MakeUniquePtr<void>(alloc, sizeof(int32_t)));
               buffers[binding_index] = scratch_buffers.back().get();
->>>>>>> c0c9ab4d
             } else {
               buffers[binding_index] = output_tensor_ptr;
             }
@@ -1792,12 +1456,8 @@
             // Allocate INT32 CUDA memory for INT64 output type because TensorRT doesn't fully support INT64
             auto output_tensor_ptr = ort.GetTensorMutableData<int64_t>(output_tensor[i]);
             if (output_tensor_ptr == nullptr) {
-<<<<<<< HEAD
-              buffers[binding_index] = scratch_allocator->Alloc(sizeof(int32_t));
-=======
               scratch_buffers.push_back(IAllocator::MakeUniquePtr<void>(alloc, sizeof(int32_t)));
               buffers[binding_index] = scratch_buffers.back().get();
->>>>>>> c0c9ab4d
               output_dim_sizes[i] = 1;
             } else {
               SafeInt<int> output_dim_size(output_dim_sizes[i]);
@@ -1809,12 +1469,8 @@
                   output_dim_size *= dimensions.d[j];
                 }
               }
-<<<<<<< HEAD
-              buffers[binding_index] = scratch_allocator->Alloc(output_dim_size * sizeof(int32_t));
-=======
               scratch_buffers.push_back(IAllocator::MakeUniquePtr<void>(alloc, output_dim_size * sizeof(int32_t)));
               buffers[binding_index] = scratch_buffers.back().get();
->>>>>>> c0c9ab4d
               output_dim_sizes[i] = output_dim_size;
             }
             break;
@@ -1828,12 +1484,6 @@
 
       // Run TRT inference
       if (!trt_context->enqueueV2(&buffers[0], nullptr, nullptr)) {
-<<<<<<< HEAD
-        for (const auto& binding_index : binding_buffers_to_freeup) {
-          scratch_allocator->Free(buffers[binding_index]);
-        }
-=======
->>>>>>> c0c9ab4d
         return ORT_MAKE_STATUS(ONNXRUNTIME, FAIL, "TensorRT EP execution context enqueue failed.");
       }
 
@@ -1854,18 +1504,6 @@
         }
       }
 
-<<<<<<< HEAD
-      for (const auto& binding_index : binding_buffers_to_freeup) {
-        scratch_allocator->Free(buffers[binding_index]);
-      }
-
-      if (trt_state->engine_cache_always_load_enable) {
-        trt_state->context->reset();
-        trt_state->engine->reset();
-      }
-
-=======
->>>>>>> c0c9ab4d
       return Status::OK();
     };
 
