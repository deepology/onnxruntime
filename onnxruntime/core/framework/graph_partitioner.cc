// Copyright (c) Microsoft Corporation. All rights reserved.
// Licensed under the MIT License.

#include "core/framework/graph_partitioner.h"
#include "core/framework/kernel_registry_manager.h"
#include "core/graph/function.h"
#include "core/graph/graph_viewer.h"
#include "core/framework/compute_capability.h"
#include "core/framework/kernel_registry_manager.h"
#include "core/framework/execution_providers.h"
#include "core/framework/kernel_registry.h"
#include "core/framework/func_kernel.h"

// uncomment this line to count non-CUDA ops in ONNX domain
//#define COUNT_NON_CUDA_OPS

#ifdef COUNT_NON_CUDA_OPS
class NonCudaOps {
 public:
  ~NonCudaOps() {
    printf("Non-CUDA ops:\n");
    for (auto i : map_) {
      printf("%s: %d\n", i.first.c_str(), i.second);
    }
  }

  void AddOp(const std::string& name) {
    if (map_.count(name))
      map_.at(name)++;
    else
      map_.insert({name, 1});
  }

 private:
  std::map<std::string, int> map_;
};

NonCudaOps non_cuda;
#endif

using namespace ::onnxruntime::common;
namespace onnxruntime {

<<<<<<< HEAD
static KernelDefBuilder& BuildFusedKernelDef(KernelDefBuilder& builder, const IndexedSubGraph::MetaDef& metadef,
                                             const std::string& provider_type) {
  builder.SetName(metadef.name)
      .SetDomain(metadef.domain)
      .SinceVersion(metadef.since_version)
      .Provider(provider_type);
  return builder;
}

#if !defined(ORT_MINIMAL_BUILD)
=======
>>>>>>> 479ed740
static KernelDefBuilder& BuildFusedKernelDef(KernelDefBuilder& builder, const onnxruntime::Node& node) {
  auto schema = node.Op();
  builder.SetName(schema->Name())
      .SetDomain(schema->domain())
      .SinceVersion(schema->SinceVersion())
      .Provider(node.GetExecutionProviderType());
  return builder;
}

/**
 * Check if a node can be placed on a specific provider.
 * Do nothing if the node is already assigned
 * \param graph
 * \param capability
 * \param kernel_registry_mgr
 * \param provider_type name of the provider to test
 * \param count A counter for generating fused node names. Should be unique within this subgraph
 * \return Fused node. Return nullptr if there is no fuse
 */
<<<<<<< HEAD
static Node* PlaceNode(Graph& graph, std::unique_ptr<IndexedSubGraph>& capability,
                       const KernelRegistryManager& kernel_registry_mgr, const std::string& provider_type, int& count,
                       IExecutionProvider::FusionStyle fusion_style,
                       GraphPartitioner::Mode mode) {
  if (nullptr == capability) {
    return nullptr;
  }

  Node* result = nullptr;
  bool release_capability = true;

  if (nullptr == capability->GetMetaDef()) {
=======
static Node* PlaceNode(Graph& graph, const IndexedSubGraph& capability,
                       const KernelRegistryManager& kernel_registry_mgr, const std::string& provider_type,
                       int& count) {
  if (nullptr == capability.GetMetaDef()) {
>>>>>>> 479ed740
    // The <provider> can run a single node in the <graph> if not using meta-defs.
    // A fused kernel is not supported in this case.
    ORT_ENFORCE(1 == capability.nodes.size());

    auto* node = graph.GetNode(capability.nodes[0]);
    if (nullptr != node && node->GetExecutionProviderType().empty()) {
      // The node was not fused or assigned. Assign it to this <provider>.
      node->SetExecutionProviderType(provider_type);
    }

  } else {
    // The <provider> can run a fused <sub_graph> in the <graph>.
<<<<<<< HEAD

    // Check whether any node in the <sub_graph> was already assigned. If so it cannot be stolen as assignment is done
    // in order of EP priority
=======
    ORT_ENFORCE(nullptr != capability.GetMetaDef());
    // Check whether any node in the <sub_graph> was already assigned.
>>>>>>> 479ed740
    bool sub_graph_available_for_assignment = true;
    for (auto node_index : capability.nodes) {
      auto node = graph.GetNode(node_index);
      if (nullptr == node || !node->GetExecutionProviderType().empty()) {
        // if mode is kAssignOnly we want all nodes that can _potentially_ be taken by compiling EPs to be assigned,
        // so that we aggregate the nodes covered and ensure the original nodes remain in the ORT format model by
        // preventing level 2 and 3 optimizers from changing them (optimizers check the EP the node is assigned to
        // and only make changes if the EP is on the optimizer's list of supported EPs. an EP that compiles nodes
        // should never be on those lists).
        //
        // when the ORT format model is loaded we will process it normally with EP priority being applied for
        // whichever EPs are enabled at the time.
        //
        //e.g. an Android NNAPI EP may take different/overlapping nodes to a iOS CoreML EP.
        // We want the ORT format model to be able to be run as efficiently as possible on either platform,
        // so we want all the nodes that either may take to be preserved. If we did not do this we would
        // need to create one ORT format model for Android and one for iOS.
        if (mode != GraphPartitioner::Mode::kAssignOnly) {
          // The node was fused or assigned, so that the whole sub-graph will not be assigned to this <provider>
          // The assumption is that this <provider> can only run the sub-graph as a whole unit.
          sub_graph_available_for_assignment = false;
          break;
        }
      }
    }

    if (sub_graph_available_for_assignment) {
<<<<<<< HEAD
      if (mode == GraphPartitioner::Mode::kStandard) {
        std::ostringstream oss;
        oss << provider_type << "_" << capability->GetMetaDef()->name << "_" << count++;
        std::string node_name = oss.str();

        Node* fused_node = nullptr;
        if (fusion_style == IExecutionProvider::FusionStyle::Function) {
          fused_node = &graph.FuseSubGraph(std::move(capability), node_name);
        } else {
          // create a fused node without copying everything to a Function body. The IndexedSubGraph will be passed
          // through to Compile via a filtered GraphViewer so we don't transfer ownership of it here.
          release_capability = false;
          fused_node = &graph.BeginFuseSubGraph(*capability, node_name);
        }

        fused_node->SetExecutionProviderType(provider_type);

        // searching in kernel registries, if no kernel registered for the fused_node, use compile approach
        if (!KernelRegistryManager::HasImplementationOf(kernel_registry_mgr, *fused_node, provider_type)) {
          result = fused_node;
        }
      } else {
        assert(mode == GraphPartitioner::Mode::kAssignOnly);

        // assign the nodes in the indexed subgraph to the current EP so that level 2+ optimizers will not change them.
        // This is used when exporting an ORT format model to maintain the original nodes and re-do the fusion
        // at runtime. The original nodes provide a fallback if fewer nodes can be fused at runtime due to device
        // capabilities.
        for (auto node_index : capability->nodes) {
          auto node = graph.GetNode(node_index);
          // due to above check for sub_graph_available_for_assignment we know 'node' is valid and unassigned
          node->SetExecutionProviderType(provider_type);
        }
=======
      std::ostringstream oss;
      oss << provider_type << "_" << capability.GetMetaDef()->name << "_" << count++;
      std::string node_name = oss.str();
      auto& fused_node = graph.FuseSubGraph(capability, node_name);
      fused_node.SetExecutionProviderType(provider_type);
      // searching in kernel registries, if no kernel registered for the fused_node, use compile approach
      if (!KernelRegistryManager::HasImplementationOf(kernel_registry_mgr, fused_node, provider_type)) {
        return &fused_node;
>>>>>>> 479ed740
      }
    }
  }

<<<<<<< HEAD
  if (release_capability) {
    capability = nullptr;
  }

  return result;
}

Status GraphPartitioner::InlineNodes(Graph& graph, bool export_dll, FuncManager& func_mgr) const {
  // To see if the node with no provider can be inlined. If one such nodes can be
  // successfully inlined, we re-run the partitioner on the modified graph.
  std::vector<Node*> nodes_need_inline;
  for (auto& node : graph.Nodes()) {
    if (node.GetExecutionProviderType().empty()) {
      auto node_func = node.GetFunctionBody();
      if (nullptr == node_func) {
        continue;
      }
      nodes_need_inline.push_back(&node);
    }
  }

  for (auto* node : nodes_need_inline) {
    // If the node has a function body with no kernel and cannot be inlined
    // it is an invalid function
    ORT_RETURN_IF_ERROR(graph.InlineFunction(*node));
  }

  // Resolve and rerun graph partition
  if (!nodes_need_inline.empty()) {
    ORT_RETURN_IF_ERROR(graph.Resolve());
    ORT_RETURN_IF_ERROR(Partition(graph, export_dll, func_mgr));
  }

  return Status::OK();
}

Status GraphPartitioner::PartitionOnnxFormatModel(Graph& graph, bool export_dll, FuncManager& func_mgr,
                                                  Mode mode) const {
  GraphViewer graph_viewer(graph);

  // fused_kernel_registry is preparing the kernels created on the fly for fused sub graph.
  // It is only visible for current session.
  std::shared_ptr<KernelRegistry> fused_kernel_registry = std::make_shared<KernelRegistry>();

  // Partitioning <graph> based on provider preference and their capabilities.
  //
  // If an execution provider returns the capability that he could run a sub-graph,
=======
// for the current EP, recursively iterate through the Graph and any nested subgraphs (recursion is bottom-up).
// assign any nodes to the EP that are currently unassigned, and that the EP can handle.
static Status PartitionImpl(Graph& graph, bool export_dll, FuncManager& func_mgr,
                            KernelRegistryManager& kernel_registry_mgr,
                            KernelRegistry& fused_kernel_registry,
                            IExecutionProvider& current_ep) {
  // handle testing edge case where optimizers or constant lifting results in graph with no nodes.
  // doing it here saves all providers checking for this in GetCapability
  if (graph.NumberOfNodes() == 0) {
    return Status::OK();
  }

  // recurse into nested graphs first to partition bottom up.
  for (auto& node : graph.Nodes()) {
    for (auto& entry : node.GetAttributeNameToMutableSubgraphMap()) {
      Graph* subgraph = entry.second;
      // we pass through the export_dll value and FuncManager from the top level graph
      ORT_RETURN_IF_ERROR(PartitionImpl(*subgraph, export_dll, func_mgr, kernel_registry_mgr, fused_kernel_registry,
                                        current_ep));
    }
  }

  // If an execution provider return the capability that he could run a sub-graph,
>>>>>>> 479ed740
  // onnxruntime will fuse the sub-graph into a function node. if the execution provider
  // says it needs to compile the graph at runtime (by returning a MetaDef in ComputeCapability),
  // onnxruntime will invoke the "Compile" method.
  // There are two mode of compile, one is return the entry point to the compiled binary
  // directly or a local function, another is to export the compiled binary to shared library for future reuse.

  // TODO: when the graph contain a function node, and user pass in the dll which could
  // run the function by SessionOption, we should create a function kernel for it and
  // delegate the compute to the functions inside the dlls.
<<<<<<< HEAD
  for (auto& provider : providers_) {
    const std::string& type = provider->Type();
    auto fusion_style = provider->GetFusionStyle();
    int count = 0;
    std::vector<Node*> nodes_to_compile;

    std::vector<std::unique_ptr<ComputeCapability>> capabilities =
        provider->GetCapability(graph_viewer, kernel_registry_mgr_.GetKernelRegistriesByProviderType(type));

    std::vector<std::unique_ptr<ComputeCapability>> capabilities_to_compile;
    capabilities_to_compile.reserve(std::count_if(capabilities.cbegin(), capabilities.cend(),
                                                  [](const std::unique_ptr<ComputeCapability>& entry) {
                                                    return entry->sub_graph != nullptr &&
                                                           entry->sub_graph->GetMetaDef() != nullptr;
                                                  }));

    for (auto& capability : capabilities) {
      Node* n = PlaceNode(graph, capability->sub_graph, kernel_registry_mgr_, type, count, fusion_style, mode);
      if (n != nullptr) {
        nodes_to_compile.push_back(n);
        capabilities_to_compile.push_back(std::move(capability));
      }
    }

    // NOTE: if mode_ is kAssignOnly, nodes_to_compile will be empty
    if (!nodes_to_compile.empty()) {
      std::vector<NodeComputeInfo> node_compute_funcs;

      if (export_dll) {
        ORT_ENFORCE(fusion_style == IExecutionProvider::FusionStyle::Function,
                    "Must use Function based fusion when exporting compiled nodes to dll.");
      }

      if (fusion_style == IExecutionProvider::FusionStyle::Function) {
        // Create a Function based node where the fused nodes have a new Graph instance.

        if (export_dll) {
          std::string dll_path;
          ORT_RETURN_IF_ERROR(provider->Compile(nodes_to_compile, dll_path));
          for (auto* node : nodes_to_compile) {
            ORT_RETURN_IF_ERROR(func_mgr.AddFuncInfo(node->Name(), dll_path));
          }
        } else {
          ORT_RETURN_IF_ERROR(provider->Compile(nodes_to_compile, node_compute_funcs));
          if (node_compute_funcs.size() != nodes_to_compile.size()) {
            return ORT_MAKE_STATUS(ONNXRUNTIME, FAIL, type, " did not return correct number of compiled functions");
          }

          for (size_t j = 0; j < nodes_to_compile.size(); j++) {
            ORT_RETURN_IF_ERROR(func_mgr.AddFuncInfo(nodes_to_compile[j]->Name(), std::move(node_compute_funcs[j])));
          }
        }

        for (auto* node : nodes_to_compile) {
          //prepare the func kernel
          KernelDefBuilder builder;
          BuildFusedKernelDef(builder, *node);
          ORT_RETURN_IF_ERROR(fused_kernel_registry->Register(builder,
                                                              static_cast<KernelCreatePtrFn>(
                                                                  [](const OpKernelInfo& info) -> OpKernel* {
                                                                    return new FunctionKernel(info);
                                                                  })));
        }

      } else {
        // storage for the GraphViewer for each IndexedSubGraph
        std::vector<std::unique_ptr<GraphViewer>> viewers;
        viewers.reserve(nodes_to_compile.size());
        std::vector<IExecutionProvider::FusedNodeAndGraph> nodes_and_viewers;

        ORT_ENFORCE(nodes_to_compile.size() == capabilities_to_compile.size(),
                    "Internal error. Mismatch between number of fused nodes and compute capabilities instances.");

        for (size_t j = 0, end = nodes_to_compile.size(); j < end; j++) {
          auto* node = nodes_to_compile[j];
          const auto& cur_capability = capabilities_to_compile[j];
          viewers.push_back(onnxruntime::make_unique<GraphViewer>(graph, *cur_capability->sub_graph));
          nodes_and_viewers.push_back(IExecutionProvider::FusedNodeAndGraph{*node, *viewers.back()});
        }

        ORT_RETURN_IF_ERROR(provider->Compile(nodes_and_viewers, node_compute_funcs));
        if (node_compute_funcs.size() != nodes_to_compile.size()) {
          return ORT_MAKE_STATUS(ONNXRUNTIME, FAIL, type, " did not return correct number of compiled functions");
        }

        for (size_t j = 0, end = nodes_to_compile.size(); j < end; j++) {
          auto* node = nodes_to_compile[j];
          const auto& cur_capability = capabilities_to_compile[j];

          //
          // ??? we use Node.Name here but metadef.name for the compiled kernel. is that correct???
          //
          ORT_RETURN_IF_ERROR(func_mgr.AddFuncInfo(node->Name(), std::move(node_compute_funcs[j])));

          // create the func kernel for the name in the MetaDef. this is also the node name and that name that will
          // used as the key in the FuncManager entry. We need the registry to own the KernelCreateInfo that is
          // used by SessionState
          KernelDefBuilder builder;
          BuildFusedKernelDef(builder, *cur_capability->sub_graph->GetMetaDef(), type);
          ORT_RETURN_IF_ERROR(fused_kernel_registry->Register(builder,
                                                              static_cast<KernelCreatePtrFn>(
                                                                  [](const OpKernelInfo& info) -> OpKernel* {
                                                                    return new FunctionKernel(info);
                                                                  })));

          // now that we're done compiling we can remove the original nodes from the Graph and wire in the new one
          graph.FinalizeFuseSubGraph(*cur_capability->sub_graph, *node);
        }
      }
    }
  }

  ORT_RETURN_IF_ERROR(graph.Resolve());
  ORT_RETURN_IF_ERROR(InlineNodes(graph, export_dll, func_mgr));
=======
  int count = 0;
  std::vector<Node*> nodes_need_compile;

  GraphViewer graph_viewer(graph);
  std::vector<std::unique_ptr<ComputeCapability>> capabilities =
      current_ep.GetCapability(graph_viewer, kernel_registry_mgr.GetKernelRegistriesByProviderType(current_ep.Type()));

  for (auto& capability : capabilities) {
    if (!capability || !capability->sub_graph) {  // in theory an EP could return an empty value...
      continue;
    }

    Node* n = PlaceNode(graph, *capability->sub_graph, kernel_registry_mgr, current_ep.Type(), count);
    if (n != nullptr) {
      nodes_need_compile.push_back(n);
    }
  }

  if (!nodes_need_compile.empty()) {
    if (export_dll) {
      std::string dll_path;
      ORT_RETURN_IF_ERROR(current_ep.Compile(nodes_need_compile, dll_path));
      for (auto* node : nodes_need_compile) {
        ORT_RETURN_IF_ERROR(func_mgr.AddFuncInfo(node->Name(), dll_path));
      }
    } else {
      std::vector<NodeComputeInfo> node_compute_funcs;
      ORT_RETURN_IF_ERROR(current_ep.Compile(nodes_need_compile, node_compute_funcs));
      ORT_ENFORCE(node_compute_funcs.size() == nodes_need_compile.size(),
                  "Provider did not return correct number of compiled functions");
      for (size_t j = 0; j < nodes_need_compile.size(); j++) {
        ORT_RETURN_IF_ERROR(func_mgr.AddFuncInfo(nodes_need_compile[j]->Name(), node_compute_funcs[j].compute_func,
                                                 node_compute_funcs[j].create_state_func,
                                                 node_compute_funcs[j].release_state_func));
      }
    }

    for (auto* node : nodes_need_compile) {
      //prepare the func kernel
      KernelDefBuilder builder;
      BuildFusedKernelDef(builder, *node);
      ORT_RETURN_IF_ERROR(fused_kernel_registry.Register(builder, static_cast<KernelCreatePtrFn>(
                                                                      [](const OpKernelInfo& info) -> OpKernel* {
                                                                        return new FunctionKernel(info);
                                                                      })));
    }
  }

  // if this is the main graph call Resolve to put the Graph back into a guaranteed good state
  // TODO: If we fix Graph::FuseSubGraph to correctly update edges when replacing nodes with a fused node we can
  // avoid this Resolve call.
  if (!graph.IsSubgraph()) {
    ORT_RETURN_IF_ERROR(graph.Resolve());
  }
>>>>>>> 479ed740

  //For some cases, like fp16 on cpu, right now we don't have any kernel support that.
  //But we will insert cast op to run the model, so skip the error checking here.
  //If after graph transform phase, the node still not assigned, we will report error
  //during kernel creation phase.
#ifdef COUNT_NON_CUDA_OPS
  for (auto& node : graph.Nodes()) {
    if (node.GetExecutionProviderType() != kCudaExecutionProvider &&
        node.Domain() != kMLDomain &&
        node.Domain() != kMSDomain)
      non_cuda.AddOp(node.OpType());
  }
#endif

<<<<<<< HEAD
  if (!fused_kernel_registry->IsEmpty()) {
    kernel_registry_mgr_.RegisterKernelRegistry(fused_kernel_registry);
  }

  return Status::OK();
}

#endif  // !defined(ORT_MINIMAL_BUILD)

// Simplified partitioning where custom EPs may produce compiled nodes.
// EPs with static kernels do not need to be processed as their kernels are matched via hash information serialized
// as part of the ORT format model.
Status GraphPartitioner::PartitionOrtFormatModel(
    Graph& graph, bool /*export_dll*/, FuncManager& func_mgr,
    std::unordered_map<std::string, uint64_t>& compiled_kernel_hashes) const {
  GraphViewer graph_viewer(graph);
  std::shared_ptr<KernelRegistry> fused_kernel_registry = std::make_shared<KernelRegistry>();

  for (auto& provider : providers_) {
    const std::string& type = provider->Type();
    if (type == kCpuExecutionProvider) {
      // hash for kernel is stored in session state for EPs that have pre-registered kernels
      // (vs. runtime fused kernels) so nothing to do here.
      continue;
    }

    //
    // TODO: Some duplication with ONNX format model partitioning when mode is FilteredGraphViewer. Refactor to reuse
    // but need to extract out some parts of PlaceNode and some parts of the partitioning.
    //

    std::vector<std::unique_ptr<ComputeCapability>> capabilities =
        provider->GetCapability(graph_viewer, kernel_registry_mgr_.GetKernelRegistriesByProviderType(type));

    std::vector<IExecutionProvider::FusedNodeAndGraph> nodes_and_viewers;

    int count = 0;

    // storage for the GraphViewer for each IndexedSubGraph
    std::vector<std::unique_ptr<GraphViewer>> viewers;
    viewers.reserve(capabilities.size());

    bool skip_ep = false;
    for (auto& capability : capabilities) {
      const IndexedSubGraph& indexed_sub_graph = *capability->sub_graph;
      const IndexedSubGraph::MetaDef* metadef = indexed_sub_graph.GetMetaDef();
      if (!metadef) {
        // this could happen if we enable another non-ORT EP that has statically assigned kernels.
        // we could add this EP to the skip list above to avoid the unnecessary call to GetCapability as we would
        // have already saved the kernel hashes in the serialized session state.
        skip_ep = true;
        break;
      }

      std::ostringstream oss;
      oss << type << "_" << metadef->name << "_" << count++;
      std::string node_name = oss.str();

      Node& fused_node = graph.BeginFuseSubGraph(indexed_sub_graph, node_name);
      fused_node.SetExecutionProviderType(type);

      // create filtered graph viewer for this set of nodes
      //
      // TODO: Could avoid the topological sort in the GraphViewer ctor by constructing from an existing
      // GraphViewer instance instead of the Graph (copying the topological order instead of recalculating).
      viewers.push_back(onnxruntime::make_unique<GraphViewer>(graph, indexed_sub_graph));
      nodes_and_viewers.push_back(IExecutionProvider::FusedNodeAndGraph{fused_node, *viewers.back()});
    }

    if (skip_ep) {
      continue;
    }

    std::vector<NodeComputeInfo> node_compute_funcs;
    ORT_RETURN_IF_ERROR(provider->Compile(nodes_and_viewers, node_compute_funcs));

    if (node_compute_funcs.size() != nodes_and_viewers.size()) {
      return ORT_MAKE_STATUS(ONNXRUNTIME, FAIL, type, " did not return correct number of compiled functions");
    }

    for (size_t j = 0; j < nodes_and_viewers.size(); j++) {
      Node& node = nodes_and_viewers[j].fused_node;
      const auto& cur_capability = capabilities[j];
      const IndexedSubGraph& indexed_sub_graph = *cur_capability->sub_graph;
      const IndexedSubGraph::MetaDef& metadef = *indexed_sub_graph.GetMetaDef();

      ORT_RETURN_IF_ERROR(func_mgr.AddFuncInfo(node.Name(),
                                               std::move(node_compute_funcs[j])));

      KernelDefBuilder builder;
      BuildFusedKernelDef(builder, metadef, type);
      auto kernel_def = builder.Build();

      // save hash so SessionState can find the kernel
      compiled_kernel_hashes.insert({metadef.name, kernel_def->GetHash()});

      ORT_RETURN_IF_ERROR(fused_kernel_registry->Register(
          KernelCreateInfo(std::move(kernel_def), static_cast<KernelCreatePtrFn>(
                                                      [](const OpKernelInfo& info) -> OpKernel* {
                                                        return new FunctionKernel(info);
                                                      }))));

      // now that we're done compiling we can remove the original nodes from the Graph and wire in the new one
      graph.FinalizeFuseSubGraph(indexed_sub_graph, node);
    }
  }

  if (!fused_kernel_registry->IsEmpty()) {
    kernel_registry_mgr_.RegisterKernelRegistry(fused_kernel_registry);
=======
  return Status::OK();
}

// expand any nodes that have an ONNX function definition but no matching ORT kernel
static Status InlineNodes(Graph& graph, bool& modified_graph) {
  // recurse into nested graphs first so we process from bottom up
  for (auto& node : graph.Nodes()) {
    for (auto& entry : node.GetAttributeNameToMutableSubgraphMap()) {
      Graph* subgraph = entry.second;
      ORT_RETURN_IF_ERROR(InlineNodes(*subgraph, modified_graph));
    }
  }

  // See if the node with no provider can be inlined. If one such nodes can be
  // successfully inlined, we re-run the partitioner on the modified graph.
  // NOTE: Inlining the function will change the nodes in the Graph instance, so we can't do that while iterating
  // using graph.Nodes().
  std::vector<Node*> nodes_to_inline;
  for (auto& node : graph.Nodes()) {
    if (node.GetExecutionProviderType().empty() && node.GetFunctionBody() != nullptr) {
      nodes_to_inline.push_back(&node);
    }
  }

  for (auto* node : nodes_to_inline) {
    ORT_RETURN_IF_ERROR(graph.InlineFunction(*node));
    modified_graph = true;
>>>>>>> 479ed740
  }

  return Status::OK();
}

<<<<<<< HEAD
Status GraphPartitioner::Partition(Graph& graph, bool export_dll, FuncManager& func_mgr, Mode mode,
                                   std::unordered_map<std::string, uint64_t>* compiled_kernel_hashes) const {
=======
Status GraphPartitioner::Partition(Graph& graph, bool export_dll, FuncManager& func_mgr) const {
>>>>>>> 479ed740
  // It is a greedy partitioning algorithm per provider preferences user provided when calling ONNX RUNTIME right now.
  // 1. Execution providers' capabilities are checked one by one.
  // 2. All sub-graphs that an execution provider returns will be assigned to it if it's not assigned yet.
  //    NOTE: A 'sub-graph' is a subset of nodes within the current Graph instance.
  //          The control flow nodes have nested Graph instance/s which are also called subgraphs,
  //          but are completely separate Graph instances and not a subset of nodes within a single Graph instance.
  // 3. CPU execution provider is expected to be able to run any node and is the last one in execution provider
  //    preference.
  if (providers_.Empty()) {
    return Status(ONNXRUNTIME, INVALID_ARGUMENT, "No provider specified.");
  }

<<<<<<< HEAD
  // handle testing edge case where optimizers or constant lifting results in graph with no nodes.
  // doing it here saves all providers checking for this in GetCapability
  if (graph.NumberOfNodes() == 0) {
    return Status::OK();
  }

  // recurse into nested graphs first so we partition bottom up.
  for (auto& node : graph.Nodes()) {
    for (auto& entry : node.GetAttributeNameToMutableSubgraphMap()) {
      Graph* subgraph = entry.second;
      // we pass through the export_dll value and FuncManager from the top level graph
      ORT_RETURN_IF_ERROR(Partition(*subgraph, export_dll, func_mgr));
    }
  }

  GraphViewer graph_viewer(graph);

  if (mode == Mode::kStandard || mode == Mode::kAssignOnly) {
#if !defined(ORT_MINIMAL_BUILD)
    ORT_RETURN_IF_ERROR(PartitionOnnxFormatModel(graph, export_dll, func_mgr, mode));
#else
    ORT_THROW("Not supported in this build.");
#endif
  } else {
    ORT_ENFORCE(compiled_kernel_hashes != nullptr, "Compiled kernel hashes were not provided");

    ORT_RETURN_IF_ERROR(PartitionOrtFormatModel(graph, export_dll, func_mgr, *compiled_kernel_hashes));
=======
  // fused_kernel_registry is preparing the kernels created on the fly for fused sub graph.
  // It is only visible for current session.
  std::shared_ptr<KernelRegistry> fused_kernel_registry = std::make_shared<KernelRegistry>();

  // process full graph with each EP
  for (const auto& ep : providers_) {
    ORT_RETURN_IF_ERROR(PartitionImpl(graph, export_dll, func_mgr, kernel_registry_mgr_,
                                      *fused_kernel_registry, *ep));
  }

  bool modified_graph = false;
  ORT_RETURN_IF_ERROR(InlineNodes(graph, modified_graph));

  // Resolve and rerun graph partition
  if (modified_graph) {
    ORT_RETURN_IF_ERROR(graph.Resolve());
    for (const auto& ep : providers_) {
      ORT_RETURN_IF_ERROR(PartitionImpl(graph, export_dll, func_mgr, kernel_registry_mgr_,
                                        *fused_kernel_registry, *ep));
    }
  }

  if (!fused_kernel_registry->IsEmpty()) {
    kernel_registry_mgr_.RegisterKernelRegistry(fused_kernel_registry);
>>>>>>> 479ed740
  }

  return Status::OK();
}
}  // namespace onnxruntime<|MERGE_RESOLUTION|>--- conflicted
+++ resolved
@@ -41,7 +41,7 @@
 using namespace ::onnxruntime::common;
 namespace onnxruntime {
 
-<<<<<<< HEAD
+// minimal KernelDef based on MetaDef instead of a Function based node
 static KernelDefBuilder& BuildFusedKernelDef(KernelDefBuilder& builder, const IndexedSubGraph::MetaDef& metadef,
                                              const std::string& provider_type) {
   builder.SetName(metadef.name)
@@ -52,8 +52,7 @@
 }
 
 #if !defined(ORT_MINIMAL_BUILD)
-=======
->>>>>>> 479ed740
+// TODO: Do we need this or can we just use MetaDef in all cases???
 static KernelDefBuilder& BuildFusedKernelDef(KernelDefBuilder& builder, const onnxruntime::Node& node) {
   auto schema = node.Op();
   builder.SetName(schema->Name())
@@ -73,25 +72,14 @@
  * \param count A counter for generating fused node names. Should be unique within this subgraph
  * \return Fused node. Return nullptr if there is no fuse
  */
-<<<<<<< HEAD
-static Node* PlaceNode(Graph& graph, std::unique_ptr<IndexedSubGraph>& capability,
-                       const KernelRegistryManager& kernel_registry_mgr, const std::string& provider_type, int& count,
-                       IExecutionProvider::FusionStyle fusion_style,
-                       GraphPartitioner::Mode mode) {
-  if (nullptr == capability) {
-    return nullptr;
-  }
-
-  Node* result = nullptr;
-  bool release_capability = true;
-
-  if (nullptr == capability->GetMetaDef()) {
-=======
 static Node* PlaceNode(Graph& graph, const IndexedSubGraph& capability,
                        const KernelRegistryManager& kernel_registry_mgr, const std::string& provider_type,
+                       IExecutionProvider::FusionStyle fusion_style,
+                       GraphPartitioner::Mode mode,
                        int& count) {
+  Node* result = nullptr;
+
   if (nullptr == capability.GetMetaDef()) {
->>>>>>> 479ed740
     // The <provider> can run a single node in the <graph> if not using meta-defs.
     // A fused kernel is not supported in this case.
     ORT_ENFORCE(1 == capability.nodes.size());
@@ -101,17 +89,11 @@
       // The node was not fused or assigned. Assign it to this <provider>.
       node->SetExecutionProviderType(provider_type);
     }
-
   } else {
     // The <provider> can run a fused <sub_graph> in the <graph>.
-<<<<<<< HEAD
 
     // Check whether any node in the <sub_graph> was already assigned. If so it cannot be stolen as assignment is done
     // in order of EP priority
-=======
-    ORT_ENFORCE(nullptr != capability.GetMetaDef());
-    // Check whether any node in the <sub_graph> was already assigned.
->>>>>>> 479ed740
     bool sub_graph_available_for_assignment = true;
     for (auto node_index : capability.nodes) {
       auto node = graph.GetNode(node_index);
@@ -125,7 +107,7 @@
         // when the ORT format model is loaded we will process it normally with EP priority being applied for
         // whichever EPs are enabled at the time.
         //
-        //e.g. an Android NNAPI EP may take different/overlapping nodes to a iOS CoreML EP.
+        // e.g. an Android NNAPI EP may take different/overlapping nodes to a iOS CoreML EP.
         // We want the ORT format model to be able to be run as efficiently as possible on either platform,
         // so we want all the nodes that either may take to be preserved. If we did not do this we would
         // need to create one ORT format model for Android and one for iOS.
@@ -139,20 +121,18 @@
     }
 
     if (sub_graph_available_for_assignment) {
-<<<<<<< HEAD
       if (mode == GraphPartitioner::Mode::kStandard) {
         std::ostringstream oss;
-        oss << provider_type << "_" << capability->GetMetaDef()->name << "_" << count++;
+        oss << provider_type << "_" << capability.GetMetaDef()->name << "_" << count++;
         std::string node_name = oss.str();
 
         Node* fused_node = nullptr;
         if (fusion_style == IExecutionProvider::FusionStyle::Function) {
-          fused_node = &graph.FuseSubGraph(std::move(capability), node_name);
+          fused_node = &graph.FuseSubGraph(capability, node_name);
         } else {
           // create a fused node without copying everything to a Function body. The IndexedSubGraph will be passed
           // through to Compile via a filtered GraphViewer so we don't transfer ownership of it here.
-          release_capability = false;
-          fused_node = &graph.BeginFuseSubGraph(*capability, node_name);
+          fused_node = &graph.BeginFuseSubGraph(capability, node_name);
         }
 
         fused_node->SetExecutionProviderType(provider_type);
@@ -168,80 +148,25 @@
         // This is used when exporting an ORT format model to maintain the original nodes and re-do the fusion
         // at runtime. The original nodes provide a fallback if fewer nodes can be fused at runtime due to device
         // capabilities.
-        for (auto node_index : capability->nodes) {
+        for (auto node_index : capability.nodes) {
           auto node = graph.GetNode(node_index);
           // due to above check for sub_graph_available_for_assignment we know 'node' is valid and unassigned
           node->SetExecutionProviderType(provider_type);
         }
-=======
-      std::ostringstream oss;
-      oss << provider_type << "_" << capability.GetMetaDef()->name << "_" << count++;
-      std::string node_name = oss.str();
-      auto& fused_node = graph.FuseSubGraph(capability, node_name);
-      fused_node.SetExecutionProviderType(provider_type);
-      // searching in kernel registries, if no kernel registered for the fused_node, use compile approach
-      if (!KernelRegistryManager::HasImplementationOf(kernel_registry_mgr, fused_node, provider_type)) {
-        return &fused_node;
->>>>>>> 479ed740
-      }
-    }
-  }
-
-<<<<<<< HEAD
-  if (release_capability) {
-    capability = nullptr;
+      }
+    }
   }
 
   return result;
 }
 
-Status GraphPartitioner::InlineNodes(Graph& graph, bool export_dll, FuncManager& func_mgr) const {
-  // To see if the node with no provider can be inlined. If one such nodes can be
-  // successfully inlined, we re-run the partitioner on the modified graph.
-  std::vector<Node*> nodes_need_inline;
-  for (auto& node : graph.Nodes()) {
-    if (node.GetExecutionProviderType().empty()) {
-      auto node_func = node.GetFunctionBody();
-      if (nullptr == node_func) {
-        continue;
-      }
-      nodes_need_inline.push_back(&node);
-    }
-  }
-
-  for (auto* node : nodes_need_inline) {
-    // If the node has a function body with no kernel and cannot be inlined
-    // it is an invalid function
-    ORT_RETURN_IF_ERROR(graph.InlineFunction(*node));
-  }
-
-  // Resolve and rerun graph partition
-  if (!nodes_need_inline.empty()) {
-    ORT_RETURN_IF_ERROR(graph.Resolve());
-    ORT_RETURN_IF_ERROR(Partition(graph, export_dll, func_mgr));
-  }
-
-  return Status::OK();
-}
-
-Status GraphPartitioner::PartitionOnnxFormatModel(Graph& graph, bool export_dll, FuncManager& func_mgr,
-                                                  Mode mode) const {
-  GraphViewer graph_viewer(graph);
-
-  // fused_kernel_registry is preparing the kernels created on the fly for fused sub graph.
-  // It is only visible for current session.
-  std::shared_ptr<KernelRegistry> fused_kernel_registry = std::make_shared<KernelRegistry>();
-
-  // Partitioning <graph> based on provider preference and their capabilities.
-  //
-  // If an execution provider returns the capability that he could run a sub-graph,
-=======
 // for the current EP, recursively iterate through the Graph and any nested subgraphs (recursion is bottom-up).
 // assign any nodes to the EP that are currently unassigned, and that the EP can handle.
-static Status PartitionImpl(Graph& graph, bool export_dll, FuncManager& func_mgr,
-                            KernelRegistryManager& kernel_registry_mgr,
-                            KernelRegistry& fused_kernel_registry,
-                            IExecutionProvider& current_ep) {
+static Status PartitionOnnxFormatModelImpl(Graph& graph, bool export_dll, FuncManager& func_mgr,
+                                           KernelRegistryManager& kernel_registry_mgr,
+                                           KernelRegistry& fused_kernel_registry,
+                                           IExecutionProvider& current_ep,
+                                           GraphPartitioner::Mode mode) {
   // handle testing edge case where optimizers or constant lifting results in graph with no nodes.
   // doing it here saves all providers checking for this in GetCapability
   if (graph.NumberOfNodes() == 0) {
@@ -253,198 +178,145 @@
     for (auto& entry : node.GetAttributeNameToMutableSubgraphMap()) {
       Graph* subgraph = entry.second;
       // we pass through the export_dll value and FuncManager from the top level graph
-      ORT_RETURN_IF_ERROR(PartitionImpl(*subgraph, export_dll, func_mgr, kernel_registry_mgr, fused_kernel_registry,
-                                        current_ep));
+      ORT_RETURN_IF_ERROR(PartitionOnnxFormatModelImpl(*subgraph, export_dll, func_mgr, kernel_registry_mgr,
+                                                       fused_kernel_registry, current_ep, mode));
     }
   }
 
   // If an execution provider return the capability that he could run a sub-graph,
->>>>>>> 479ed740
   // onnxruntime will fuse the sub-graph into a function node. if the execution provider
-  // says it needs to compile the graph at runtime (by returning a MetaDef in ComputeCapability),
-  // onnxruntime will invoke the "Compile" method.
+  // says he need to compile the graph at runtime (by need_compile flag),
+  // onnxruntime will invoke the "Compile" method to get compiled binary.
   // There are two mode of compile, one is return the entry point to the compiled binary
-  // directly or a local function, another is to export the compiled binary to shared library for future reuse.
+  // directly, another is export the compiled binary to shared library for future reuse.
 
   // TODO: when the graph contain a function node, and user pass in the dll which could
   // run the function by SessionOption, we should create a function kernel for it and
   // delegate the compute to the functions inside the dlls.
-<<<<<<< HEAD
-  for (auto& provider : providers_) {
-    const std::string& type = provider->Type();
-    auto fusion_style = provider->GetFusionStyle();
-    int count = 0;
-    std::vector<Node*> nodes_to_compile;
-
-    std::vector<std::unique_ptr<ComputeCapability>> capabilities =
-        provider->GetCapability(graph_viewer, kernel_registry_mgr_.GetKernelRegistriesByProviderType(type));
-
-    std::vector<std::unique_ptr<ComputeCapability>> capabilities_to_compile;
-    capabilities_to_compile.reserve(std::count_if(capabilities.cbegin(), capabilities.cend(),
-                                                  [](const std::unique_ptr<ComputeCapability>& entry) {
-                                                    return entry->sub_graph != nullptr &&
-                                                           entry->sub_graph->GetMetaDef() != nullptr;
-                                                  }));
-
-    for (auto& capability : capabilities) {
-      Node* n = PlaceNode(graph, capability->sub_graph, kernel_registry_mgr_, type, count, fusion_style, mode);
-      if (n != nullptr) {
-        nodes_to_compile.push_back(n);
-        capabilities_to_compile.push_back(std::move(capability));
-      }
-    }
-
-    // NOTE: if mode_ is kAssignOnly, nodes_to_compile will be empty
-    if (!nodes_to_compile.empty()) {
-      std::vector<NodeComputeInfo> node_compute_funcs;
+  const std::string& type = current_ep.Type();
+  auto fusion_style = current_ep.GetFusionStyle();
+  int count = 0;
+  std::vector<Node*> nodes_to_compile;
+
+  GraphViewer graph_viewer(graph);
+  std::vector<std::unique_ptr<ComputeCapability>> capabilities =
+      current_ep.GetCapability(graph_viewer, kernel_registry_mgr.GetKernelRegistriesByProviderType(type));
+
+  // filter out the ComputeCapability instances that do not need compiling so we have a std::vector that's 1:1 with
+  // nodes_to_compile.
+  std::vector<std::unique_ptr<ComputeCapability>> capabilities_to_compile;
+  capabilities_to_compile.reserve(std::count_if(capabilities.cbegin(), capabilities.cend(),
+                                                [](const std::unique_ptr<ComputeCapability>& entry) {
+                                                  return entry->sub_graph != nullptr &&
+                                                         entry->sub_graph->GetMetaDef() != nullptr;
+                                                }));
+
+  for (auto& capability : capabilities) {
+    Node* n = PlaceNode(graph, *capability->sub_graph, kernel_registry_mgr, type, fusion_style, mode, count);
+    if (n != nullptr) {
+      nodes_to_compile.push_back(n);
+      capabilities_to_compile.push_back(std::move(capability));
+    }
+  }
+
+  // NOTE: if mode_ is kAssignOnly, nodes_to_compile will be empty at this point
+  if (!nodes_to_compile.empty()) {
+    std::vector<NodeComputeInfo> node_compute_funcs;
+
+    if (export_dll) {
+      ORT_ENFORCE(fusion_style == IExecutionProvider::FusionStyle::Function,
+                  "Must use Function based fusion when exporting compiled nodes to dll.");
+    }
+
+    if (fusion_style == IExecutionProvider::FusionStyle::Function) {
+      // Create a Function based node where the fused nodes have a new Graph instance.
 
       if (export_dll) {
-        ORT_ENFORCE(fusion_style == IExecutionProvider::FusionStyle::Function,
-                    "Must use Function based fusion when exporting compiled nodes to dll.");
-      }
-
-      if (fusion_style == IExecutionProvider::FusionStyle::Function) {
-        // Create a Function based node where the fused nodes have a new Graph instance.
-
-        if (export_dll) {
-          std::string dll_path;
-          ORT_RETURN_IF_ERROR(provider->Compile(nodes_to_compile, dll_path));
-          for (auto* node : nodes_to_compile) {
-            ORT_RETURN_IF_ERROR(func_mgr.AddFuncInfo(node->Name(), dll_path));
-          }
-        } else {
-          ORT_RETURN_IF_ERROR(provider->Compile(nodes_to_compile, node_compute_funcs));
-          if (node_compute_funcs.size() != nodes_to_compile.size()) {
-            return ORT_MAKE_STATUS(ONNXRUNTIME, FAIL, type, " did not return correct number of compiled functions");
-          }
-
-          for (size_t j = 0; j < nodes_to_compile.size(); j++) {
-            ORT_RETURN_IF_ERROR(func_mgr.AddFuncInfo(nodes_to_compile[j]->Name(), std::move(node_compute_funcs[j])));
-          }
-        }
+        std::string dll_path;
+        ORT_RETURN_IF_ERROR(current_ep.Compile(nodes_to_compile, dll_path));
 
         for (auto* node : nodes_to_compile) {
-          //prepare the func kernel
-          KernelDefBuilder builder;
-          BuildFusedKernelDef(builder, *node);
-          ORT_RETURN_IF_ERROR(fused_kernel_registry->Register(builder,
-                                                              static_cast<KernelCreatePtrFn>(
-                                                                  [](const OpKernelInfo& info) -> OpKernel* {
-                                                                    return new FunctionKernel(info);
-                                                                  })));
-        }
-
+          ORT_RETURN_IF_ERROR(func_mgr.AddFuncInfo(node->Name(), dll_path));
+        }
       } else {
-        // storage for the GraphViewer for each IndexedSubGraph
-        std::vector<std::unique_ptr<GraphViewer>> viewers;
-        viewers.reserve(nodes_to_compile.size());
-        std::vector<IExecutionProvider::FusedNodeAndGraph> nodes_and_viewers;
-
-        ORT_ENFORCE(nodes_to_compile.size() == capabilities_to_compile.size(),
-                    "Internal error. Mismatch between number of fused nodes and compute capabilities instances.");
-
-        for (size_t j = 0, end = nodes_to_compile.size(); j < end; j++) {
-          auto* node = nodes_to_compile[j];
-          const auto& cur_capability = capabilities_to_compile[j];
-          viewers.push_back(onnxruntime::make_unique<GraphViewer>(graph, *cur_capability->sub_graph));
-          nodes_and_viewers.push_back(IExecutionProvider::FusedNodeAndGraph{*node, *viewers.back()});
-        }
-
-        ORT_RETURN_IF_ERROR(provider->Compile(nodes_and_viewers, node_compute_funcs));
+        ORT_RETURN_IF_ERROR(current_ep.Compile(nodes_to_compile, node_compute_funcs));
+
         if (node_compute_funcs.size() != nodes_to_compile.size()) {
           return ORT_MAKE_STATUS(ONNXRUNTIME, FAIL, type, " did not return correct number of compiled functions");
         }
 
-        for (size_t j = 0, end = nodes_to_compile.size(); j < end; j++) {
-          auto* node = nodes_to_compile[j];
-          const auto& cur_capability = capabilities_to_compile[j];
-
-          //
-          // ??? we use Node.Name here but metadef.name for the compiled kernel. is that correct???
-          //
-          ORT_RETURN_IF_ERROR(func_mgr.AddFuncInfo(node->Name(), std::move(node_compute_funcs[j])));
-
-          // create the func kernel for the name in the MetaDef. this is also the node name and that name that will
-          // used as the key in the FuncManager entry. We need the registry to own the KernelCreateInfo that is
-          // used by SessionState
-          KernelDefBuilder builder;
-          BuildFusedKernelDef(builder, *cur_capability->sub_graph->GetMetaDef(), type);
-          ORT_RETURN_IF_ERROR(fused_kernel_registry->Register(builder,
-                                                              static_cast<KernelCreatePtrFn>(
-                                                                  [](const OpKernelInfo& info) -> OpKernel* {
-                                                                    return new FunctionKernel(info);
-                                                                  })));
-
-          // now that we're done compiling we can remove the original nodes from the Graph and wire in the new one
-          graph.FinalizeFuseSubGraph(*cur_capability->sub_graph, *node);
-        }
-      }
-    }
-  }
-
-  ORT_RETURN_IF_ERROR(graph.Resolve());
-  ORT_RETURN_IF_ERROR(InlineNodes(graph, export_dll, func_mgr));
-=======
-  int count = 0;
-  std::vector<Node*> nodes_need_compile;
-
-  GraphViewer graph_viewer(graph);
-  std::vector<std::unique_ptr<ComputeCapability>> capabilities =
-      current_ep.GetCapability(graph_viewer, kernel_registry_mgr.GetKernelRegistriesByProviderType(current_ep.Type()));
-
-  for (auto& capability : capabilities) {
-    if (!capability || !capability->sub_graph) {  // in theory an EP could return an empty value...
-      continue;
-    }
-
-    Node* n = PlaceNode(graph, *capability->sub_graph, kernel_registry_mgr, current_ep.Type(), count);
-    if (n != nullptr) {
-      nodes_need_compile.push_back(n);
-    }
-  }
-
-  if (!nodes_need_compile.empty()) {
-    if (export_dll) {
-      std::string dll_path;
-      ORT_RETURN_IF_ERROR(current_ep.Compile(nodes_need_compile, dll_path));
-      for (auto* node : nodes_need_compile) {
-        ORT_RETURN_IF_ERROR(func_mgr.AddFuncInfo(node->Name(), dll_path));
-      }
+        for (size_t j = 0; j < nodes_to_compile.size(); j++) {
+          ORT_RETURN_IF_ERROR(func_mgr.AddFuncInfo(nodes_to_compile[j]->Name(), std::move(node_compute_funcs[j])));
+        }
+      }
+
+      for (auto* node : nodes_to_compile) {
+        // add the KernelDef instances for the compiled nodes
+        KernelDefBuilder builder;
+        BuildFusedKernelDef(builder, *node);
+        ORT_RETURN_IF_ERROR(fused_kernel_registry.Register(builder,
+                                                           static_cast<KernelCreatePtrFn>(
+                                                               [](const OpKernelInfo& info) -> OpKernel* {
+                                                                 return new FunctionKernel(info);
+                                                               })));
+      }
+
     } else {
-      std::vector<NodeComputeInfo> node_compute_funcs;
-      ORT_RETURN_IF_ERROR(current_ep.Compile(nodes_need_compile, node_compute_funcs));
-      ORT_ENFORCE(node_compute_funcs.size() == nodes_need_compile.size(),
-                  "Provider did not return correct number of compiled functions");
-      for (size_t j = 0; j < nodes_need_compile.size(); j++) {
-        ORT_RETURN_IF_ERROR(func_mgr.AddFuncInfo(nodes_need_compile[j]->Name(), node_compute_funcs[j].compute_func,
-                                                 node_compute_funcs[j].create_state_func,
-                                                 node_compute_funcs[j].release_state_func));
-      }
-    }
-
-    for (auto* node : nodes_need_compile) {
-      //prepare the func kernel
-      KernelDefBuilder builder;
-      BuildFusedKernelDef(builder, *node);
-      ORT_RETURN_IF_ERROR(fused_kernel_registry.Register(builder, static_cast<KernelCreatePtrFn>(
-                                                                      [](const OpKernelInfo& info) -> OpKernel* {
-                                                                        return new FunctionKernel(info);
-                                                                      })));
+      // temporary storage for the GraphViewer for each IndexedSubGraph
+      std::vector<std::unique_ptr<GraphViewer>> viewers;
+      viewers.reserve(nodes_to_compile.size());
+      std::vector<IExecutionProvider::FusedNodeAndGraph> nodes_and_viewers;
+
+      for (size_t j = 0, end = nodes_to_compile.size(); j < end; j++) {
+        auto* node = nodes_to_compile[j];
+        const auto& cur_capability = *capabilities_to_compile[j];
+        viewers.push_back(onnxruntime::make_unique<GraphViewer>(graph, *cur_capability.sub_graph));
+        nodes_and_viewers.push_back(IExecutionProvider::FusedNodeAndGraph{*node, *viewers.back()});
+      }
+
+      ORT_RETURN_IF_ERROR(current_ep.Compile(nodes_and_viewers, node_compute_funcs));
+
+      if (node_compute_funcs.size() != nodes_to_compile.size()) {
+        return ORT_MAKE_STATUS(ONNXRUNTIME, FAIL, type, " did not return correct number of compiled functions");
+      }
+
+      for (size_t j = 0, end = nodes_to_compile.size(); j < end; j++) {
+        auto* node = nodes_to_compile[j];
+
+        ORT_RETURN_IF_ERROR(func_mgr.AddFuncInfo(node->Name(), std::move(node_compute_funcs[j])));
+
+        const auto& cur_capability = capabilities_to_compile[j];
+        const IndexedSubGraph& indexed_sub_graph = *cur_capability->sub_graph;
+        const IndexedSubGraph::MetaDef& metadef = *indexed_sub_graph.GetMetaDef();
+
+        // create the func kernel for the name in the MetaDef. this is also the node name and that name that will
+        // used as the key in the FuncManager entry. We need the registry to own the KernelCreateInfo that is
+        // used by SessionState
+        KernelDefBuilder builder;
+        BuildFusedKernelDef(builder, metadef, type);
+        ORT_RETURN_IF_ERROR(fused_kernel_registry.Register(builder,
+                                                           static_cast<KernelCreatePtrFn>(
+                                                               [](const OpKernelInfo& info) -> OpKernel* {
+                                                                 return new FunctionKernel(info);
+                                                               })));
+
+        // now that we're done compiling we can remove the original nodes from the Graph and wire in the new one
+        graph.FinalizeFuseSubGraph(indexed_sub_graph, *node);
+      }
     }
   }
 
   // if this is the main graph call Resolve to put the Graph back into a guaranteed good state
-  // TODO: If we fix Graph::FuseSubGraph to correctly update edges when replacing nodes with a fused node we can
-  // avoid this Resolve call.
+  // TODO: Graph::FuseSubGraph and Graph::FinalizeFuseSubGraph should now create valid edges so this call to
+  // Graph::Resolve should not be required. Need to test to validate that.
   if (!graph.IsSubgraph()) {
     ORT_RETURN_IF_ERROR(graph.Resolve());
   }
->>>>>>> 479ed740
-
-  //For some cases, like fp16 on cpu, right now we don't have any kernel support that.
-  //But we will insert cast op to run the model, so skip the error checking here.
-  //If after graph transform phase, the node still not assigned, we will report error
-  //during kernel creation phase.
+
+  // For some cases, like fp16 on cpu, right now we don't have any kernel support that.
+  // But we will insert cast op to run the model, so skip the error checking here.
+  // If after graph transform phase, the node still not assigned, we will report error
+  // during kernel creation phase.
 #ifdef COUNT_NON_CUDA_OPS
   for (auto& node : graph.Nodes()) {
     if (node.GetExecutionProviderType() != kCudaExecutionProvider &&
@@ -454,117 +326,6 @@
   }
 #endif
 
-<<<<<<< HEAD
-  if (!fused_kernel_registry->IsEmpty()) {
-    kernel_registry_mgr_.RegisterKernelRegistry(fused_kernel_registry);
-  }
-
-  return Status::OK();
-}
-
-#endif  // !defined(ORT_MINIMAL_BUILD)
-
-// Simplified partitioning where custom EPs may produce compiled nodes.
-// EPs with static kernels do not need to be processed as their kernels are matched via hash information serialized
-// as part of the ORT format model.
-Status GraphPartitioner::PartitionOrtFormatModel(
-    Graph& graph, bool /*export_dll*/, FuncManager& func_mgr,
-    std::unordered_map<std::string, uint64_t>& compiled_kernel_hashes) const {
-  GraphViewer graph_viewer(graph);
-  std::shared_ptr<KernelRegistry> fused_kernel_registry = std::make_shared<KernelRegistry>();
-
-  for (auto& provider : providers_) {
-    const std::string& type = provider->Type();
-    if (type == kCpuExecutionProvider) {
-      // hash for kernel is stored in session state for EPs that have pre-registered kernels
-      // (vs. runtime fused kernels) so nothing to do here.
-      continue;
-    }
-
-    //
-    // TODO: Some duplication with ONNX format model partitioning when mode is FilteredGraphViewer. Refactor to reuse
-    // but need to extract out some parts of PlaceNode and some parts of the partitioning.
-    //
-
-    std::vector<std::unique_ptr<ComputeCapability>> capabilities =
-        provider->GetCapability(graph_viewer, kernel_registry_mgr_.GetKernelRegistriesByProviderType(type));
-
-    std::vector<IExecutionProvider::FusedNodeAndGraph> nodes_and_viewers;
-
-    int count = 0;
-
-    // storage for the GraphViewer for each IndexedSubGraph
-    std::vector<std::unique_ptr<GraphViewer>> viewers;
-    viewers.reserve(capabilities.size());
-
-    bool skip_ep = false;
-    for (auto& capability : capabilities) {
-      const IndexedSubGraph& indexed_sub_graph = *capability->sub_graph;
-      const IndexedSubGraph::MetaDef* metadef = indexed_sub_graph.GetMetaDef();
-      if (!metadef) {
-        // this could happen if we enable another non-ORT EP that has statically assigned kernels.
-        // we could add this EP to the skip list above to avoid the unnecessary call to GetCapability as we would
-        // have already saved the kernel hashes in the serialized session state.
-        skip_ep = true;
-        break;
-      }
-
-      std::ostringstream oss;
-      oss << type << "_" << metadef->name << "_" << count++;
-      std::string node_name = oss.str();
-
-      Node& fused_node = graph.BeginFuseSubGraph(indexed_sub_graph, node_name);
-      fused_node.SetExecutionProviderType(type);
-
-      // create filtered graph viewer for this set of nodes
-      //
-      // TODO: Could avoid the topological sort in the GraphViewer ctor by constructing from an existing
-      // GraphViewer instance instead of the Graph (copying the topological order instead of recalculating).
-      viewers.push_back(onnxruntime::make_unique<GraphViewer>(graph, indexed_sub_graph));
-      nodes_and_viewers.push_back(IExecutionProvider::FusedNodeAndGraph{fused_node, *viewers.back()});
-    }
-
-    if (skip_ep) {
-      continue;
-    }
-
-    std::vector<NodeComputeInfo> node_compute_funcs;
-    ORT_RETURN_IF_ERROR(provider->Compile(nodes_and_viewers, node_compute_funcs));
-
-    if (node_compute_funcs.size() != nodes_and_viewers.size()) {
-      return ORT_MAKE_STATUS(ONNXRUNTIME, FAIL, type, " did not return correct number of compiled functions");
-    }
-
-    for (size_t j = 0; j < nodes_and_viewers.size(); j++) {
-      Node& node = nodes_and_viewers[j].fused_node;
-      const auto& cur_capability = capabilities[j];
-      const IndexedSubGraph& indexed_sub_graph = *cur_capability->sub_graph;
-      const IndexedSubGraph::MetaDef& metadef = *indexed_sub_graph.GetMetaDef();
-
-      ORT_RETURN_IF_ERROR(func_mgr.AddFuncInfo(node.Name(),
-                                               std::move(node_compute_funcs[j])));
-
-      KernelDefBuilder builder;
-      BuildFusedKernelDef(builder, metadef, type);
-      auto kernel_def = builder.Build();
-
-      // save hash so SessionState can find the kernel
-      compiled_kernel_hashes.insert({metadef.name, kernel_def->GetHash()});
-
-      ORT_RETURN_IF_ERROR(fused_kernel_registry->Register(
-          KernelCreateInfo(std::move(kernel_def), static_cast<KernelCreatePtrFn>(
-                                                      [](const OpKernelInfo& info) -> OpKernel* {
-                                                        return new FunctionKernel(info);
-                                                      }))));
-
-      // now that we're done compiling we can remove the original nodes from the Graph and wire in the new one
-      graph.FinalizeFuseSubGraph(indexed_sub_graph, node);
-    }
-  }
-
-  if (!fused_kernel_registry->IsEmpty()) {
-    kernel_registry_mgr_.RegisterKernelRegistry(fused_kernel_registry);
-=======
   return Status::OK();
 }
 
@@ -592,18 +353,148 @@
   for (auto* node : nodes_to_inline) {
     ORT_RETURN_IF_ERROR(graph.InlineFunction(*node));
     modified_graph = true;
->>>>>>> 479ed740
   }
 
   return Status::OK();
 }
 
-<<<<<<< HEAD
+Status GraphPartitioner::PartitionOnnxFormatModel(Graph& graph, bool export_dll, FuncManager& func_mgr,
+                                                  KernelRegistry& fused_kernel_registry, Mode mode) const {
+  // process full graph with each EP
+  for (const auto& ep : providers_) {
+    ORT_RETURN_IF_ERROR(PartitionOnnxFormatModelImpl(graph, export_dll, func_mgr, kernel_registry_mgr_,
+                                                     fused_kernel_registry, *ep, mode));
+  }
+
+  bool modified_graph = false;
+  ORT_RETURN_IF_ERROR(InlineNodes(graph, modified_graph));
+
+  // Resolve and rerun graph partition
+  if (modified_graph) {
+    ORT_RETURN_IF_ERROR(graph.Resolve());
+    for (const auto& ep : providers_) {
+      ORT_RETURN_IF_ERROR(PartitionOnnxFormatModelImpl(graph, export_dll, func_mgr, kernel_registry_mgr_,
+                                                       fused_kernel_registry, *ep, mode));
+    }
+  }
+
+  return Status::OK();
+}
+
+#endif  // !defined(ORT_MINIMAL_BUILD)
+
+static Status PartitionOrtFormatModelImpl(Graph& graph, FuncManager& func_mgr,
+                                          KernelRegistryManager& kernel_registry_mgr,
+                                          KernelRegistry& fused_kernel_registry,
+                                          IExecutionProvider& current_ep,
+                                          std::unordered_map<std::string, uint64_t>& compiled_kernel_hashes) {
+  // handle testing edge case where optimizers or constant lifting results in graph with no nodes.
+  // doing it here saves all providers checking for this in GetCapability
+  if (graph.NumberOfNodes() == 0) {
+    return Status::OK();
+  }
+
+  int count = 0;
+  const std::string& type = current_ep.Type();
+  GraphViewer graph_viewer(graph);
+  std::vector<IExecutionProvider::FusedNodeAndGraph> nodes_and_viewers;
+
+  std::vector<std::unique_ptr<ComputeCapability>> capabilities =
+      current_ep.GetCapability(graph_viewer, kernel_registry_mgr.GetKernelRegistriesByProviderType(type));
+
+  // storage for the GraphViewer for each IndexedSubGraph
+  std::vector<std::unique_ptr<GraphViewer>> viewers;
+  viewers.reserve(capabilities.size());
+
+  for (auto& capability : capabilities) {
+    const IndexedSubGraph& indexed_sub_graph = *capability->sub_graph;
+    const IndexedSubGraph::MetaDef* metadef = indexed_sub_graph.GetMetaDef();
+    if (!metadef) {
+      // this could happen if we enable another non-ORT EP that has statically assigned kernels.
+      // we could add this EP to the skip list above to avoid the unnecessary call to GetCapability as we would
+      // have already saved the kernel hashes in the serialized session state.
+      // we really should be able to return here, but in case an EP returns a mix of static and compiled kernels in
+      // the future just continue.
+      continue;
+    }
+
+    std::ostringstream oss;
+    oss << type << "_" << metadef->name << "_" << count++;
+    std::string node_name = oss.str();
+
+    Node& fused_node = graph.BeginFuseSubGraph(indexed_sub_graph, node_name);
+    fused_node.SetExecutionProviderType(type);
+
+    // create filtered graph viewer for this set of nodes
+    //
+    // TODO: Could avoid the topological sort in the GraphViewer ctor by constructing from an existing
+    // GraphViewer instance instead of the Graph (copying the topological order instead of recalculating).
+    viewers.push_back(onnxruntime::make_unique<GraphViewer>(graph, indexed_sub_graph));
+    nodes_and_viewers.push_back(IExecutionProvider::FusedNodeAndGraph{fused_node, *viewers.back()});
+  }
+
+  std::vector<NodeComputeInfo> node_compute_funcs;
+  node_compute_funcs.reserve(nodes_and_viewers.size());
+
+  ORT_RETURN_IF_ERROR(current_ep.Compile(nodes_and_viewers, node_compute_funcs));
+
+  if (node_compute_funcs.size() != nodes_and_viewers.size()) {
+    return ORT_MAKE_STATUS(ONNXRUNTIME, FAIL, type, " did not return correct number of compiled functions");
+  }
+
+  for (size_t j = 0, end = nodes_and_viewers.size(); j < end; j++) {
+    Node& node = nodes_and_viewers[j].fused_node;
+
+    ORT_RETURN_IF_ERROR(func_mgr.AddFuncInfo(node.Name(), std::move(node_compute_funcs[j])));
+
+    const auto& cur_capability = capabilities[j];
+    const IndexedSubGraph& indexed_sub_graph = *cur_capability->sub_graph;
+    const IndexedSubGraph::MetaDef& metadef = *indexed_sub_graph.GetMetaDef();
+
+    KernelDefBuilder builder;
+    BuildFusedKernelDef(builder, metadef, type);
+    auto kernel_def = builder.Build();
+
+    // save hash so SessionState can find the kernel
+    compiled_kernel_hashes.insert({metadef.name, kernel_def->GetHash()});
+
+    ORT_RETURN_IF_ERROR(fused_kernel_registry.Register(
+        KernelCreateInfo(std::move(kernel_def), static_cast<KernelCreatePtrFn>(
+                                                    [](const OpKernelInfo& info) -> OpKernel* {
+                                                      return new FunctionKernel(info);
+                                                    }))));
+
+    // now that we're done compiling we can remove the original nodes from the Graph and wire in the new one
+    graph.FinalizeFuseSubGraph(indexed_sub_graph, node);
+  }
+
+  return Status::OK();
+}
+
+// Simplified partitioning where custom EPs may produce compiled nodes.
+// EPs with static kernels do not need to be processed as their kernels are matched via hash information serialized
+// as part of the ORT format model.
+Status GraphPartitioner::PartitionOrtFormatModel(
+    Graph& graph, FuncManager& func_mgr,
+    KernelRegistry& fused_kernel_registry,
+    std::unordered_map<std::string, uint64_t>& compiled_kernel_hashes) const {
+  // process full graph with each EP
+  for (const auto& ep : providers_) {
+    if (ep->Type() == kCpuExecutionProvider) {
+      // hash for kernel is stored in session state for EPs that have pre-registered kernels
+      // (vs. runtime fused kernels) so nothing to do here.
+      continue;
+    }
+
+    ORT_RETURN_IF_ERROR(PartitionOrtFormatModelImpl(graph, func_mgr, kernel_registry_mgr_,
+                                                    fused_kernel_registry, *ep, compiled_kernel_hashes));
+  }
+
+  return Status::OK();
+}
+
 Status GraphPartitioner::Partition(Graph& graph, bool export_dll, FuncManager& func_mgr, Mode mode,
                                    std::unordered_map<std::string, uint64_t>* compiled_kernel_hashes) const {
-=======
-Status GraphPartitioner::Partition(Graph& graph, bool export_dll, FuncManager& func_mgr) const {
->>>>>>> 479ed740
   // It is a greedy partitioning algorithm per provider preferences user provided when calling ONNX RUNTIME right now.
   // 1. Execution providers' capabilities are checked one by one.
   // 2. All sub-graphs that an execution provider returns will be assigned to it if it's not assigned yet.
@@ -616,60 +507,24 @@
     return Status(ONNXRUNTIME, INVALID_ARGUMENT, "No provider specified.");
   }
 
-<<<<<<< HEAD
-  // handle testing edge case where optimizers or constant lifting results in graph with no nodes.
-  // doing it here saves all providers checking for this in GetCapability
-  if (graph.NumberOfNodes() == 0) {
-    return Status::OK();
-  }
-
-  // recurse into nested graphs first so we partition bottom up.
-  for (auto& node : graph.Nodes()) {
-    for (auto& entry : node.GetAttributeNameToMutableSubgraphMap()) {
-      Graph* subgraph = entry.second;
-      // we pass through the export_dll value and FuncManager from the top level graph
-      ORT_RETURN_IF_ERROR(Partition(*subgraph, export_dll, func_mgr));
-    }
-  }
-
-  GraphViewer graph_viewer(graph);
+  // fused_kernel_registry is preparing the kernels created on the fly for fused sub graph.
+  // It is only visible for current session.
+  std::shared_ptr<KernelRegistry> fused_kernel_registry = std::make_shared<KernelRegistry>();
 
   if (mode == Mode::kStandard || mode == Mode::kAssignOnly) {
 #if !defined(ORT_MINIMAL_BUILD)
-    ORT_RETURN_IF_ERROR(PartitionOnnxFormatModel(graph, export_dll, func_mgr, mode));
+    ORT_RETURN_IF_ERROR(PartitionOnnxFormatModel(graph, export_dll, func_mgr, *fused_kernel_registry, mode));
 #else
     ORT_THROW("Not supported in this build.");
 #endif
   } else {
     ORT_ENFORCE(compiled_kernel_hashes != nullptr, "Compiled kernel hashes were not provided");
 
-    ORT_RETURN_IF_ERROR(PartitionOrtFormatModel(graph, export_dll, func_mgr, *compiled_kernel_hashes));
-=======
-  // fused_kernel_registry is preparing the kernels created on the fly for fused sub graph.
-  // It is only visible for current session.
-  std::shared_ptr<KernelRegistry> fused_kernel_registry = std::make_shared<KernelRegistry>();
-
-  // process full graph with each EP
-  for (const auto& ep : providers_) {
-    ORT_RETURN_IF_ERROR(PartitionImpl(graph, export_dll, func_mgr, kernel_registry_mgr_,
-                                      *fused_kernel_registry, *ep));
-  }
-
-  bool modified_graph = false;
-  ORT_RETURN_IF_ERROR(InlineNodes(graph, modified_graph));
-
-  // Resolve and rerun graph partition
-  if (modified_graph) {
-    ORT_RETURN_IF_ERROR(graph.Resolve());
-    for (const auto& ep : providers_) {
-      ORT_RETURN_IF_ERROR(PartitionImpl(graph, export_dll, func_mgr, kernel_registry_mgr_,
-                                        *fused_kernel_registry, *ep));
-    }
+    ORT_RETURN_IF_ERROR(PartitionOrtFormatModel(graph, func_mgr, *fused_kernel_registry, *compiled_kernel_hashes));
   }
 
   if (!fused_kernel_registry->IsEmpty()) {
     kernel_registry_mgr_.RegisterKernelRegistry(fused_kernel_registry);
->>>>>>> 479ed740
   }
 
   return Status::OK();
