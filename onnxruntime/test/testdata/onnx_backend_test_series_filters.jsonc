{
    // Tests that are failing temporarily and should be fixed
    "current_failing_tests": [
        "^test_adagrad",
        "^test_adagrad_multiple",
        "^test_batchnorm_epsilon_old",
        "^test_batchnorm_epsilon_training_mode",
        "^test_batchnorm_example_old",
        "^test_batchnorm_example_training_mode",
        "^test_gathernd_example_int32_batch_dim1",
        "^test_max_int16",
        "^test_max_int8",
        "^test_max_uint16",
        "^test_max_uint8",
        "^test_min_int16",
        "^test_min_int8",
        "^test_min_uint16",
        "^test_min_uint8",
        "^test_momentum",
        "^test_momentum_multiple",
        "^test_nesterov_momentum",
        "^test_pow_types_float32_uint32",
        "^test_pow_types_float32_uint64",
        "^test_sequence_insert_at_back_cpu", // numpy_helper currently not supporting loading segments.
        "^test_sequence_insert_at_front_cpu", // numpy_helper currently not supporting loading segments.
        "^test_gradient_of_add_and_mul",
        "^test_gradient_of_add",
        "^test_batchnorm_example_training_mode",
        "^test_batchnorm_epsilon_training_mode",
        "^test_maxunpool_export_with_output_shape", // result mismatch
        "^test_resize_downsample_scales_cubic_align_corners", // results mismatch with onnx tests
        "^test_resize_downsample_scales_linear_align_corners", // results mismatch with onnx tests
        "^test_adam", // NOT_IMPLEMENTED : Could not find an implementation for the node Adam(1)
        "^test_adam_multiple", // NOT_IMPLEMENTED : Could not find an implementation for the node Adam(1)
        "^test_training_dropout.*", // NOT_IMPLEMENTED : Could not find an implementation for the node Dropout(12) (Temporary, subsequent PR will add this -- we need training_mode change in the kernel)
        "^test_if_seq_cpu", // NOT_IMPLEMENTED : Could not find an implementation for the node If(13)
        "^test_loop13_seq_cpu", // NOT_IMPLEMENTED : Could not find an implementation for the node Loop(13)
<<<<<<< HEAD
        "^test_reduce_sum_default_axes_keepdims_example_cpu", // NOT_IMPLEMENTED : Could not find an implementation for the node ReduceSum(13)
        "^test_reduce_sum_default_axes_keepdims_random_cpu",
        "^test_reduce_sum_do_not_keepdims_example_cpu",
        "^test_reduce_sum_do_not_keepdims_random_cpu",
        "^test_reduce_sum_empty_axes_input_noop_example_cpu",
        "^test_reduce_sum_empty_axes_input_noop_random_cpu",
        "^test_reduce_sum_keepdims_example_cpu",
        "^test_reduce_sum_keepdims_random_cpu",
        "^test_reduce_sum_negative_axes_keepdims_example_cpu",
        "^test_reduce_sum_negative_axes_keepdims_random_cpu",
=======
        "^test_hardmax_axis_0_cpu", // NOT_IMPLEMENTED : Could not find an implementation for the node Hardmax(13)
        "^test_hardmax_axis_1_cpu",
        "^test_hardmax_axis_2_cpu", 
        "^test_hardmax_default_axis_cpu",
        "^test_hardmax_example_cpu",
        "^test_hardmax_negative_axis_cpu",
        "^test_hardmax_one_hot_cpu",
        "^test_logsoftmax_axis_0_cpu", // NOT_IMPLEMENTED : Could not find an implementation for the node Logsoftmax(13)
        "^test_logsoftmax_axis_0_expanded_cpu", 
        "^test_logsoftmax_axis_1_cpu",
        "^test_logsoftmax_axis_1_expanded_cpu",
        "^test_logsoftmax_axis_2_cpu",
        "^test_logsoftmax_axis_2_expanded_cpu",
        "^test_logsoftmax_default_axis_cpu",
        "^test_logsoftmax_default_axis_expanded_cpu",
        "^test_logsoftmax_example_1_cpu",
        "^test_logsoftmax_example_1_expanded_cpu",
        "^test_logsoftmax_large_number_cpu",
        "^test_logsoftmax_large_number_expanded_cpu",
        "^test_logsoftmax_negative_axis_cpu",
        "^test_logsoftmax_negative_axis_expanded_cpu",
>>>>>>> 2acdc3cd
        "^test_resize_downsample_scales_cubic_A_n0p5_exclude_outside_cpu", // NOT_IMPLEMENTED : Could not find an implementation for the node Resize(13)
        "^test_resize_downsample_scales_cubic_cpu",
        "^test_resize_downsample_scales_linear_cpu",
        "^test_resize_downsample_scales_nearest_cpu", 
        "^test_resize_downsample_sizes_cubic_cpu",
        "^test_resize_downsample_sizes_linear_pytorch_half_pixel_cpu",
        "^test_resize_downsample_sizes_nearest_cpu",
        "^test_resize_tf_crop_and_resize_cpu",
        "^test_resize_upsample_scales_cubic_A_n0p5_exclude_outside_cpu",
        "^test_resize_upsample_scales_cubic_align_corners_cpu",
        "^test_resize_upsample_scales_cubic_asymmetric_cpu",
        "^test_resize_upsample_scales_cubic_cpu",
        "^test_resize_upsample_scales_linear_align_corners_cpu",
        "^test_resize_upsample_scales_linear_cpu",
        "^test_resize_upsample_scales_nearest_cpu",
        "^test_resize_upsample_sizes_cubic_cpu",
        "^test_resize_upsample_sizes_nearest_ceil_half_pixel_cpu",
        "^test_resize_upsample_sizes_nearest_cpu",
        "^test_resize_upsample_sizes_nearest_floor_align_corners_cpu",
        "^test_resize_upsample_sizes_nearest_round_prefer_ceil_asymmetric_cpu",
        "^test_sce_NCd1_mean_weight_negative_ii_cpu", // NOT_IMPLEMENTED : Could not find an implementation for the node NegaticeLogLikelihoodLoss(13)
        "^test_sce_NCd1_mean_weight_negative_ii_expanded_cpu",
        "^test_sce_NCd1_mean_weight_negative_ii_log_prob_cpu",
        "^test_sce_NCd1_mean_weight_negative_ii_log_prob_expanded_cpu",
<<<<<<< HEAD
        "^test_split_equal_parts_1d_cpu", // NOT_IMPLEMENTED : Could not find an implementation for the node Split(13)
        "^test_split_equal_parts_2d_cpu", 
        "^test_split_equal_parts_default_axis_cpu", 
        "^test_split_variable_parts_1d_cpu", 
        "^test_split_variable_parts_2d_cpu", 
        "^test_split_variable_parts_default_axis_cpu", 
        "^test_split_zero_size_splits_cpu", 
        "^test_squeeze_cpu", // NOT_IMPLEMENTED : Could not find an implementation for the node Squeeze(13)
        "^test_squeeze_negative_axes_cpu", 
        "^test_unsqueeze_axis_0_cpu", // NOT_IMPLEMENTED : Could not find an implementation for the node Unsqueeze(13)
        "^test_unsqueeze_axis_1_cpu", 
        "^test_unsqueeze_axis_2_cpu", 
        "^test_unsqueeze_negative_axes_cpu", 
        "^test_unsqueeze_three_axes_cpu", 
        "^test_unsqueeze_two_axes_cpu", 
        "^test_unsqueeze_unsorted_axes_cpu"
=======
        "^test_softmax_axis_0_cpu", // NOT_IMPLEMENTED : Could not find an implementation for the node Softmax(13)
        "^test_softmax_axis_0_expanded_cpu",
        "^test_softmax_axis_1_cpu",
        "^test_softmax_axis_1_expanded_cpu",
        "^test_softmax_axis_2_cpu",
        "^test_softmax_axis_2_expanded_cpu",
        "^test_softmax_default_axis_cpu",
        "^test_softmax_default_axis_expanded_cpu",
        "^test_softmax_example_cpu",
        "^test_softmax_example_expanded_cpu",
        "^test_softmax_large_number_cpu", 
        "^test_softmax_large_number_expanded_cpu", 
        "^test_softmax_negative_axis_cpu", 
        "^test_softmax_negative_axis_expanded_cpu"
>>>>>>> 2acdc3cd
    ],
    "current_failing_tests_x86": [
        "^test_vgg19",
        "^test_zfnet512",
        "^test_bvlc_alexnet"
    ],
    "current_failing_tests_NGRAPH": [
        "^test_clip.*",
        "^test_qlinearconv",
        "^test_depthtospace_crd.*",
        "^test_argmax_negative_axis.*",
        "^test_argmin_negative_axis.*",
        "^test_hardmax_negative_axis.*",
        "^test_gemm_default_no_bias",
        "^test_flatten_negative_axis.*",
        "^test_reduce_[a-z1-9_]*_negative_axes_.*",
        "test_squeeze_negative_axes",
        "test_unsqueeze_negative_axes",
        "test_constant_pad",
        "test_edge_pad",
        "test_reflect_pad",
        "^test_split_zero_size_splits_.*",
        "^test_argmax_keepdims_example_select_last_index",
        "^test_argmax_no_keepdims_example_select_last_index",
        "^test_argmin_no_keepdims_example_select_last_index",
        "^test_argmin_keepdims_example_select_last_index",
        "^test_pow_types_float32_int32_*",
        "^test_pow_types_float32_int64_*",
        "^test_pow_types_float_*",
        "^test_pow_types_int32_float32_*",
        "^test_pow_types_int_*",
        "^test_pow_types_int64_float32_*",
        "^test_dropout_default_mask_*", // 11 : EP_FAIL : Non-zero status code returned while running NGRAPHCustomOp_100 node. Name:'NGRAPHExecutionProvider_NGRAPHCustomOp_100_0' Status Message: [NGRAPHCustomOp] - NGRAPHExecutionProvider_NGRAPHCustomOp_100_0 - Exception while importing model to nGraph: deque::_M_range_check: __n (which is 0)>= this->size()
        "^test_dropout_default_mask_ratio_*" // 11 : EP_FAIL : Non-zero status code returned while running NGRAPHCustomOp_100 node. Name:'NGRAPHExecutionProvider_NGRAPHCustomOp_100_0' Status Message: [NGRAPHCustomOp] - NGRAPHExecutionProvider_NGRAPHCustomOp_100_0 - Exception while importing model to nGraph: deque::_M_range_check: __n (which is 0)>= this->size()
    ],
    "current_failing_tests_DNNL": [
        "^test_range_float_type_positive_delta_expanded",
        "^test_range_int32_type_negative_delta_expanded",
        "^test_averagepool_2d_ceil",
        "^test_maxpool_2d_ceil",
        "^test_maxpool_2d_dilations",
        "^test_maxpool_2d_uint8",
        "^test_negative_log_likelihood.*", // Does not support 5-D or above tensors for SUB op.
        "^test_softmax_cross_entropy.*" // Does not support 5-D or above tensors for SUB op.
    ],
    "current_failing_tests_NNAPI": [
        "^test_maxpool_2d_uint8",
        "^test_negative_log_likelihood.*",
        "^test_softmax_cross_entropy.*"
    ],
    "current_failing_tests_OPENVINO_MYRIAD": [
        "^test_range",
        "^test_dynamicquantizelinear",
        "^test_operator_index"
    ],
    "current_failing_tests_OPENVINO_GPU": [
        "^test_div",
        // temporarily exclude vgg19 test which comsumes too much memory, run out of memory on Upsquared device.
        // single test pass for vgg19, need furture investigation
        "^test_vgg19",
        "^test_negative_log_likelihood.*", // Does not support 5-D or above tensors for SUB op.
        "^test_softmax_cross_entropy.*", // Does not support 5-D or above tensors for SUB op.
        "^test_operator_permute2",
        "^test_operator_repeat",
        "^test_operator_repeat_dim_overflow",
        "^test_add_bcast.*",
        "^test_batchnorm_epsilon.*",
        "^test_div_bcast.*",
        "^test_mul_bcast.*",
        "^test_pow_bcast_array.*",
        "^test_sub_bcast.*",
        "^test_batchnorm_example.*",
        "^test_clip_default_inbounds.*",
        "^test_pow_types_int32_int32.*",
        "^test_pow_types_int64_int64.*",
        "^test_resize_upsample_sizes_nearest_ceil_half_pixel",
        "^test_resize_upsample_sizes_nearest_floor_align_corners",
        "^test_resize_upsample_sizes_nearest_round_prefer_ceil_asymmetric",
        "^test_unique_not_sorted_without_axis",
        "^test_negative_log_likelihood.*", // Does not support 5-D or above tensors for SUB op.
        "^test_softmax_cross_entropy.*", // Does not support 5-D or above tensors for SUB op.
        "^test_sce.*",
        "^test_nllloss.*",
        "^test_gather_negative_indices.*",
        "^test_reduce_sum_do_not_keepdims*",  // Does not support axes as input
        "^test_reduce_sum_keepdims*",
        "^test_reduce_sum_default_axes_keepdims*",
        "^test_reduce_sum_negative_axes_keepdims*",
        "^test_reduce_sum_empty_axes_input_noop*",
        "^test_unsqueeze_*",  // Does not support axes as input
        "^test_squeeze_*"   // Does not support axes as input
    ],
    "current_failing_tests_OPENVINO_CPU_FP32": [
        "^test_operator_permute2",
        "^test_operator_repeat",
        "^test_operator_repeat_dim_overflow",
        "^test_negative_log_likelihood.*", // Does not support 5-D or above tensors for SUB op.
        "^test_softmax_cross_entropy.*", // Does not support 5-D or above tensors for SUB op.
        "^test_mvn.*",
        "^test_gather_negative_indices.*",
        "^test_sce.*",
        "^test_nllloss.*",
        "^test_upsample_nearest.*",
<<<<<<< HEAD
        "^test_logsoftmax_axis_0_cpu", // LogSoftmax: Does not support opset-13 spec yet
        "^test_logsoftmax_axis_0_expanded_cpu", 
        "^test_logsoftmax_axis_1_cpu",
        "^test_logsoftmax_axis_1_expanded_cpu",
        "^test_logsoftmax_axis_2_cpu",
        "^test_logsoftmax_axis_2_expanded_cpu",
        "^test_logsoftmax_default_axis_cpu",
        "^test_logsoftmax_default_axis_expanded_cpu",
        "^test_logsoftmax_example_1_cpu",
        "^test_logsoftmax_example_1_expanded_cpu",
        "^test_logsoftmax_large_number_cpu",
        "^test_logsoftmax_large_number_expanded_cpu",
        "^test_logsoftmax_negative_axis_cpu",
        "^test_logsoftmax_negative_axis_expanded_cpu",
        "^test_softmax_axis_0_cpu",  // Softmax: Does not support opset-13 spec yet
        "^test_softmax_axis_0_expanded_cpu",
        "^test_softmax_axis_1_cpu",
        "^test_softmax_axis_1_expanded_cpu",
        "^test_softmax_axis_2_cpu",
        "^test_softmax_axis_2_expanded_cpu",
        "^test_softmax_default_axis_cpu",
        "^test_softmax_default_axis_expanded_cpu",
        "^test_softmax_example_cpu",
        "^test_softmax_example_expanded_cpu",
        "^test_softmax_large_number_cpu", 
        "^test_softmax_large_number_expanded_cpu", 
        "^test_softmax_negative_axis_cpu", 
        "^test_softmax_negative_axis_expanded_cpu"
=======
        "^test_reduce_sum_do_not_keepdims*",  // Does not support axes as input
        "^test_reduce_sum_keepdims*",
        "^test_reduce_sum_default_axes_keepdims*",
        "^test_reduce_sum_negative_axes_keepdims*",
        "^test_reduce_sum_empty_axes_input_noop*",
        "^test_unsqueeze_*",  // Does not support axes as input
        "^test_squeeze_*"   // Does not support axes as input
>>>>>>> 2acdc3cd
    ],
    // ORT first supported opset 7, so models with nodes that require versions prior to opset 7 are not supported
    "tests_with_pre_opset7_dependencies": [
        "^test_AvgPool1d",
        "^test_AvgPool1d_stride",
        "^test_AvgPool2d",
        "^test_AvgPool2d_stride",
        "^test_AvgPool3d",
        "^test_AvgPool3d_stride1_pad0_gpu_input",
        "^test_AvgPool3d_stride",
        "^test_BatchNorm1d_3d_input_eval",
        "^test_BatchNorm2d_eval",
        "^test_BatchNorm2d_momentum_eval",
        "^test_BatchNorm3d_eval",
        "^test_BatchNorm3d_momentum_eval",
        "^test_GLU",
        "^test_GLU_dim",
        "^test_Linear",
        "^test_PReLU_1d",
        "^test_PReLU_1d_multiparam",
        "^test_PReLU_2d",
        "^test_PReLU_2d_multiparam",
        "^test_PReLU_3d",
        "^test_PReLU_3d_multiparam",
        "^test_PoissonNLLLLoss_no_reduce",
        "^test_Softsign",
        "^test_operator_add_broadcast",
        "^test_operator_add_size1_broadcast",
        "^test_operator_add_size1_right_broadcast",
        "^test_operator_add_size1_singleton_broadcast",
        "^test_operator_addconstant",
        "^test_operator_addmm",
        "^test_operator_basic",
        "^test_operator_mm",
        "^test_operator_non_float_params",
        "^test_operator_params",
        "^test_operator_pow",
        "^test_nllloss_NC",
        "^test_nllloss_NCd1",
        "^test_nllloss_NCd1d2",
        "^test_nllloss_NCd1d2d3d4d5_none_no_weight",
        "^test_nllloss_NCd1d2d3d4d5_none_no_weight_expanded",
        "^test_nllloss_NCd1d2d3_none_no_weight_negative_ii",
        "^test_nllloss_NCd1d2d3_none_no_weight_negative_ii_expanded",
        "^test_nllloss_NCd1d2d3_sum_weight_high_ii",
        "^test_nllloss_NCd1d2d3_sum_weight_high_ii_expanded",
        "^test_nllloss_NCd1d2_expanded",
        "^test_nllloss_NCd1d2_reduction_mean",
        "^test_nllloss_NCd1d2_reduction_mean_expanded",
        "^test_nllloss_NCd1d2_reduction_sum",
        "^test_nllloss_NCd1d2_reduction_sum_expanded",
        "^test_nllloss_NCd1d2_with_weight_reduction_sum_ii",
        "^test_nllloss_NCd1d2_with_weight_reduction_sum_ii_expanded",
        "^test_nllloss_NCd1_expanded",
        "^test_nllloss_NC_expanded",
        "^test_sce_mean_3d",
        "^test_sce_mean_3d_expanded",
        "^test_sce_mean_3d_log_prob",
        "^test_sce_mean_3d_log_prob_expanded",
        "^test_sce_mean",
        "^test_sce_mean_expanded",
        "^test_sce_mean_log_prob",
        "^test_sce_mean_log_prob_expanded",
        "^test_sce_NCd1d2d3d4d5_mean_weight",
        "^test_sce_NCd1d2d3d4d5_mean_weight_expanded",
        "^test_sce_NCd1d2d3d4d5_mean_weight_log_prob",
        "^test_sce_NCd1d2d3d4d5_mean_weight_log_prob_expanded",
        "^test_sce_NCd1d2d3d4d5_none_no_weight",
        "^test_sce_NCd1d2d3d4d5_none_no_weight_expanded",
        "^test_sce_NCd1d2d3d4d5_none_no_weight_log_prob",
        "^test_sce_NCd1d2d3d4d5_none_no_weight_log_prob_expanded",
        "^test_sce_NCd1d2d3_none_no_weight_negative_ii",
        "^test_sce_NCd1d2d3_none_no_weight_negative_ii_expanded",
        "^test_sce_NCd1d2d3_none_no_weight_negative_ii_log_prob",
        "^test_sce_NCd1d2d3_none_no_weight_negative_ii_log_prob_expanded",
        "^test_sce_NCd1d2d3_sum_weight_high_ii",
        "^test_sce_NCd1d2d3_sum_weight_high_ii_expanded",
        "^test_sce_NCd1d2d3_sum_weight_high_ii_log_prob",
        "^test_sce_NCd1d2d3_sum_weight_high_ii_log_prob_expanded",
        "^test_sce_none",
        "^test_sce_none_expanded",
        "^test_sce_none_log_prob",
        "^test_sce_none_log_prob_expanded",
        "^test_sce_sum",
        "^test_sce_sum_expanded",
        "^test_sce_sum_log_prob",
        "^test_sce_sum_log_prob_expanded"
    ],
    "unsupported_usages": [
        "^test_convtranspose_1d", // ConvTransponse supports 4-D only
        "^test_convtranspose_3d"
    ],
    "failing_permanently": [
        // Numpy float to string has unexpected rounding for some results given numpy default precision is meant to be 8.
        // e.g. 0.296140194 -> "0.2961402" not "0.29614019". ORT produces the latter with precision set to 8, which
        // doesn"t match the expected output that was generated with numpy.
        "^test_cast_FLOAT_to_STRING"
    ],
    "test_with_types_disabled_due_to_binary_size_concerns": [
        "^test_bitshift_right_uint16",
        "^test_bitshift_left_uint16"
    ]
}<|MERGE_RESOLUTION|>--- conflicted
+++ resolved
@@ -35,40 +35,6 @@
         "^test_training_dropout.*", // NOT_IMPLEMENTED : Could not find an implementation for the node Dropout(12) (Temporary, subsequent PR will add this -- we need training_mode change in the kernel)
         "^test_if_seq_cpu", // NOT_IMPLEMENTED : Could not find an implementation for the node If(13)
         "^test_loop13_seq_cpu", // NOT_IMPLEMENTED : Could not find an implementation for the node Loop(13)
-<<<<<<< HEAD
-        "^test_reduce_sum_default_axes_keepdims_example_cpu", // NOT_IMPLEMENTED : Could not find an implementation for the node ReduceSum(13)
-        "^test_reduce_sum_default_axes_keepdims_random_cpu",
-        "^test_reduce_sum_do_not_keepdims_example_cpu",
-        "^test_reduce_sum_do_not_keepdims_random_cpu",
-        "^test_reduce_sum_empty_axes_input_noop_example_cpu",
-        "^test_reduce_sum_empty_axes_input_noop_random_cpu",
-        "^test_reduce_sum_keepdims_example_cpu",
-        "^test_reduce_sum_keepdims_random_cpu",
-        "^test_reduce_sum_negative_axes_keepdims_example_cpu",
-        "^test_reduce_sum_negative_axes_keepdims_random_cpu",
-=======
-        "^test_hardmax_axis_0_cpu", // NOT_IMPLEMENTED : Could not find an implementation for the node Hardmax(13)
-        "^test_hardmax_axis_1_cpu",
-        "^test_hardmax_axis_2_cpu", 
-        "^test_hardmax_default_axis_cpu",
-        "^test_hardmax_example_cpu",
-        "^test_hardmax_negative_axis_cpu",
-        "^test_hardmax_one_hot_cpu",
-        "^test_logsoftmax_axis_0_cpu", // NOT_IMPLEMENTED : Could not find an implementation for the node Logsoftmax(13)
-        "^test_logsoftmax_axis_0_expanded_cpu", 
-        "^test_logsoftmax_axis_1_cpu",
-        "^test_logsoftmax_axis_1_expanded_cpu",
-        "^test_logsoftmax_axis_2_cpu",
-        "^test_logsoftmax_axis_2_expanded_cpu",
-        "^test_logsoftmax_default_axis_cpu",
-        "^test_logsoftmax_default_axis_expanded_cpu",
-        "^test_logsoftmax_example_1_cpu",
-        "^test_logsoftmax_example_1_expanded_cpu",
-        "^test_logsoftmax_large_number_cpu",
-        "^test_logsoftmax_large_number_expanded_cpu",
-        "^test_logsoftmax_negative_axis_cpu",
-        "^test_logsoftmax_negative_axis_expanded_cpu",
->>>>>>> 2acdc3cd
         "^test_resize_downsample_scales_cubic_A_n0p5_exclude_outside_cpu", // NOT_IMPLEMENTED : Could not find an implementation for the node Resize(13)
         "^test_resize_downsample_scales_cubic_cpu",
         "^test_resize_downsample_scales_linear_cpu",
@@ -92,40 +58,7 @@
         "^test_sce_NCd1_mean_weight_negative_ii_cpu", // NOT_IMPLEMENTED : Could not find an implementation for the node NegaticeLogLikelihoodLoss(13)
         "^test_sce_NCd1_mean_weight_negative_ii_expanded_cpu",
         "^test_sce_NCd1_mean_weight_negative_ii_log_prob_cpu",
-        "^test_sce_NCd1_mean_weight_negative_ii_log_prob_expanded_cpu",
-<<<<<<< HEAD
-        "^test_split_equal_parts_1d_cpu", // NOT_IMPLEMENTED : Could not find an implementation for the node Split(13)
-        "^test_split_equal_parts_2d_cpu", 
-        "^test_split_equal_parts_default_axis_cpu", 
-        "^test_split_variable_parts_1d_cpu", 
-        "^test_split_variable_parts_2d_cpu", 
-        "^test_split_variable_parts_default_axis_cpu", 
-        "^test_split_zero_size_splits_cpu", 
-        "^test_squeeze_cpu", // NOT_IMPLEMENTED : Could not find an implementation for the node Squeeze(13)
-        "^test_squeeze_negative_axes_cpu", 
-        "^test_unsqueeze_axis_0_cpu", // NOT_IMPLEMENTED : Could not find an implementation for the node Unsqueeze(13)
-        "^test_unsqueeze_axis_1_cpu", 
-        "^test_unsqueeze_axis_2_cpu", 
-        "^test_unsqueeze_negative_axes_cpu", 
-        "^test_unsqueeze_three_axes_cpu", 
-        "^test_unsqueeze_two_axes_cpu", 
-        "^test_unsqueeze_unsorted_axes_cpu"
-=======
-        "^test_softmax_axis_0_cpu", // NOT_IMPLEMENTED : Could not find an implementation for the node Softmax(13)
-        "^test_softmax_axis_0_expanded_cpu",
-        "^test_softmax_axis_1_cpu",
-        "^test_softmax_axis_1_expanded_cpu",
-        "^test_softmax_axis_2_cpu",
-        "^test_softmax_axis_2_expanded_cpu",
-        "^test_softmax_default_axis_cpu",
-        "^test_softmax_default_axis_expanded_cpu",
-        "^test_softmax_example_cpu",
-        "^test_softmax_example_expanded_cpu",
-        "^test_softmax_large_number_cpu", 
-        "^test_softmax_large_number_expanded_cpu", 
-        "^test_softmax_negative_axis_cpu", 
-        "^test_softmax_negative_axis_expanded_cpu"
->>>>>>> 2acdc3cd
+        "^test_sce_NCd1_mean_weight_negative_ii_log_prob_expanded_cpu"
     ],
     "current_failing_tests_x86": [
         "^test_vgg19",
@@ -229,44 +162,15 @@
         "^test_sce.*",
         "^test_nllloss.*",
         "^test_upsample_nearest.*",
-<<<<<<< HEAD
-        "^test_logsoftmax_axis_0_cpu", // LogSoftmax: Does not support opset-13 spec yet
-        "^test_logsoftmax_axis_0_expanded_cpu", 
-        "^test_logsoftmax_axis_1_cpu",
-        "^test_logsoftmax_axis_1_expanded_cpu",
-        "^test_logsoftmax_axis_2_cpu",
-        "^test_logsoftmax_axis_2_expanded_cpu",
-        "^test_logsoftmax_default_axis_cpu",
-        "^test_logsoftmax_default_axis_expanded_cpu",
-        "^test_logsoftmax_example_1_cpu",
-        "^test_logsoftmax_example_1_expanded_cpu",
-        "^test_logsoftmax_large_number_cpu",
-        "^test_logsoftmax_large_number_expanded_cpu",
-        "^test_logsoftmax_negative_axis_cpu",
-        "^test_logsoftmax_negative_axis_expanded_cpu",
-        "^test_softmax_axis_0_cpu",  // Softmax: Does not support opset-13 spec yet
-        "^test_softmax_axis_0_expanded_cpu",
-        "^test_softmax_axis_1_cpu",
-        "^test_softmax_axis_1_expanded_cpu",
-        "^test_softmax_axis_2_cpu",
-        "^test_softmax_axis_2_expanded_cpu",
-        "^test_softmax_default_axis_cpu",
-        "^test_softmax_default_axis_expanded_cpu",
-        "^test_softmax_example_cpu",
-        "^test_softmax_example_expanded_cpu",
-        "^test_softmax_large_number_cpu", 
-        "^test_softmax_large_number_expanded_cpu", 
-        "^test_softmax_negative_axis_cpu", 
-        "^test_softmax_negative_axis_expanded_cpu"
-=======
         "^test_reduce_sum_do_not_keepdims*",  // Does not support axes as input
         "^test_reduce_sum_keepdims*",
         "^test_reduce_sum_default_axes_keepdims*",
         "^test_reduce_sum_negative_axes_keepdims*",
         "^test_reduce_sum_empty_axes_input_noop*",
         "^test_unsqueeze_*",  // Does not support axes as input
-        "^test_squeeze_*"   // Does not support axes as input
->>>>>>> 2acdc3cd
+        "^test_squeeze_*",   // Does not support axes as input
+        "^test_logsoftmax_*," // Does not support opset-13 yet
+        "^test_softmax_*" // Does not support opset-13 yet
     ],
     // ORT first supported opset 7, so models with nodes that require versions prior to opset 7 are not supported
     "tests_with_pre_opset7_dependencies": [
